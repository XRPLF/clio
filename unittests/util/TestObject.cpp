--- conflicted
+++ resolved
@@ -840,45 +840,6 @@
 }
 
 ripple::STObject
-<<<<<<< HEAD
-CreateMPTIssuanceObject(std::string_view accountId, std::uint32_t seq, std::string_view metadata)
-{
-    ripple::STObject mptIssuance(ripple::sfLedgerEntry);
-    mptIssuance.setAccountID(ripple::sfIssuer, GetAccountIDWithString(accountId));
-    mptIssuance.setFieldU16(ripple::sfLedgerEntryType, ripple::ltMPTOKEN_ISSUANCE);
-    mptIssuance.setFieldU32(ripple::sfFlags, 0);
-    mptIssuance.setFieldU32(ripple::sfSequence, seq);
-    mptIssuance.setFieldU64(ripple::sfOwnerNode, 0);
-    mptIssuance.setFieldH256(ripple::sfPreviousTxnID, ripple::uint256{});
-    mptIssuance.setFieldU32(ripple::sfPreviousTxnLgrSeq, 0);
-    mptIssuance.setFieldU64(ripple::sfMaximumAmount, 0);
-    mptIssuance.setFieldU64(ripple::sfOutstandingAmount, 0);
-    ripple::Slice const sliceMetadata(metadata.data(), metadata.size());
-    mptIssuance.setFieldVL(ripple::sfMPTokenMetadata, sliceMetadata);
-
-    return mptIssuance;
-}
-
-ripple::STObject
-CreateMPTokenObject(std::string_view accountId, ripple::uint192 issuanceID, std::uint64_t mptAmount, std::uint64_t lockedAmount)
-{
-    ripple::STObject mptoken(ripple::sfLedgerEntry);
-    mptoken.setAccountID(ripple::sfAccount, GetAccountIDWithString(accountId));
-    mptoken[ripple::sfMPTokenIssuanceID] = issuanceID;
-    mptoken.setFieldU16(ripple::sfLedgerEntryType, ripple::ltMPTOKEN);
-    mptoken.setFieldU32(ripple::sfFlags, 0);
-    mptoken.setFieldU64(ripple::sfOwnerNode, 0);
-    mptoken.setFieldH256(ripple::sfPreviousTxnID, ripple::uint256{});
-    mptoken.setFieldU32(ripple::sfPreviousTxnLgrSeq, 0);
-
-    if (mptAmount)
-        mptoken.setFieldU64(ripple::sfMPTAmount, mptAmount); 
-
-    if (lockedAmount)
-        mptoken.setFieldU64(ripple::sfLockedAmount, lockedAmount); 
-
-    return mptoken;
-=======
 CreateBridgeObject(
     std::string_view accountId,
     std::string_view lockingDoor,
@@ -1039,5 +1000,44 @@
     return ripple::ammLPTCurrency(
         ripple::to_currency(std::string(assetCurrency)), ripple::to_currency(std::string(asset2Currency))
     );
->>>>>>> 03c09406
+}
+
+ripple::STObject
+CreateMPTIssuanceObject(std::string_view accountId, std::uint32_t seq, std::string_view metadata)
+{
+    ripple::STObject mptIssuance(ripple::sfLedgerEntry);
+    mptIssuance.setAccountID(ripple::sfIssuer, GetAccountIDWithString(accountId));
+    mptIssuance.setFieldU16(ripple::sfLedgerEntryType, ripple::ltMPTOKEN_ISSUANCE);
+    mptIssuance.setFieldU32(ripple::sfFlags, 0);
+    mptIssuance.setFieldU32(ripple::sfSequence, seq);
+    mptIssuance.setFieldU64(ripple::sfOwnerNode, 0);
+    mptIssuance.setFieldH256(ripple::sfPreviousTxnID, ripple::uint256{});
+    mptIssuance.setFieldU32(ripple::sfPreviousTxnLgrSeq, 0);
+    mptIssuance.setFieldU64(ripple::sfMaximumAmount, 0);
+    mptIssuance.setFieldU64(ripple::sfOutstandingAmount, 0);
+    ripple::Slice const sliceMetadata(metadata.data(), metadata.size());
+    mptIssuance.setFieldVL(ripple::sfMPTokenMetadata, sliceMetadata);
+
+    return mptIssuance;
+}
+
+ripple::STObject
+CreateMPTokenObject(std::string_view accountId, ripple::uint192 issuanceID, std::uint64_t mptAmount, std::uint64_t lockedAmount)
+{
+    ripple::STObject mptoken(ripple::sfLedgerEntry);
+    mptoken.setAccountID(ripple::sfAccount, GetAccountIDWithString(accountId));
+    mptoken[ripple::sfMPTokenIssuanceID] = issuanceID;
+    mptoken.setFieldU16(ripple::sfLedgerEntryType, ripple::ltMPTOKEN);
+    mptoken.setFieldU32(ripple::sfFlags, 0);
+    mptoken.setFieldU64(ripple::sfOwnerNode, 0);
+    mptoken.setFieldH256(ripple::sfPreviousTxnID, ripple::uint256{});
+    mptoken.setFieldU32(ripple::sfPreviousTxnLgrSeq, 0);
+
+    if (mptAmount)
+        mptoken.setFieldU64(ripple::sfMPTAmount, mptAmount); 
+
+    if (lockedAmount)
+        mptoken.setFieldU64(ripple::sfLockedAmount, lockedAmount); 
+
+    return mptoken;
 }