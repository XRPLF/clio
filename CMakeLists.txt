--- conflicted
+++ resolved
@@ -54,142 +54,6 @@
 include(SourceLocation)
 
 # Clio deps
-<<<<<<< HEAD
-include(CMake/deps/libxrpl.cmake)
-include(CMake/deps/Boost.cmake)
-include(CMake/deps/OpenSSL.cmake)
-include(CMake/deps/Threads.cmake)
-include(CMake/deps/libfmt.cmake)
-include(CMake/deps/cassandra.cmake)
-include(CMake/deps/libbacktrace.cmake)
-
-# TODO: Include directory will be wrong when installed.
-target_include_directories(clio PUBLIC src)
-target_compile_features(clio PUBLIC cxx_std_20)
-
-target_link_libraries(
-  clio
-  PUBLIC Boost::boost
-  PUBLIC Boost::coroutine
-  PUBLIC Boost::program_options
-  PUBLIC Boost::system
-  PUBLIC Boost::log
-  PUBLIC Boost::log_setup
-  PUBLIC Boost::stacktrace_backtrace
-  PUBLIC cassandra-cpp-driver::cassandra-cpp-driver
-  PUBLIC fmt::fmt
-  PUBLIC OpenSSL::Crypto
-  PUBLIC OpenSSL::SSL
-  PUBLIC xrpl-mpt::libxrpl
-  PUBLIC dl
-  PUBLIC libbacktrace::libbacktrace
-  INTERFACE Threads::Threads
-)
-
-if (is_gcc)
-  # FIXME: needed on gcc for now
-  target_compile_definitions(clio PUBLIC BOOST_ASIO_DISABLE_CONCEPTS)
-endif ()
-
-target_sources(
-  clio
-  PRIVATE # Main
-          src/main/impl/Build.cpp
-          # Backend
-          src/data/BackendCounters.cpp
-          src/data/BackendInterface.cpp
-          src/data/LedgerCache.cpp
-          src/data/cassandra/impl/Future.cpp
-          src/data/cassandra/impl/Cluster.cpp
-          src/data/cassandra/impl/Batch.cpp
-          src/data/cassandra/impl/Result.cpp
-          src/data/cassandra/impl/Tuple.cpp
-          src/data/cassandra/impl/SslContext.cpp
-          src/data/cassandra/Handle.cpp
-          src/data/cassandra/SettingsProvider.cpp
-          # ETL
-          src/etl/NFTHelpers.cpp
-          src/etl/ETLService.cpp
-          src/etl/ETLState.cpp
-          src/etl/LoadBalancer.cpp
-          src/etl/CacheLoaderSettings.cpp
-          src/etl/Source.cpp
-          src/etl/impl/ForwardingSource.cpp
-          src/etl/impl/GrpcSource.cpp
-          src/etl/impl/SubscriptionSource.cpp
-          src/etl/MPTHelpers.cpp
-          # Feed
-          src/feed/SubscriptionManager.cpp
-          src/feed/impl/TransactionFeed.cpp
-          src/feed/impl/LedgerFeed.cpp
-          src/feed/impl/ProposedTransactionFeed.cpp
-          src/feed/impl/SingleFeedBase.cpp
-          # Web
-          src/web/impl/AdminVerificationStrategy.cpp
-          src/web/IntervalSweepHandler.cpp
-          src/web/Resolver.cpp
-          # RPC
-          src/rpc/Errors.cpp
-          src/rpc/Factories.cpp
-          src/rpc/AMMHelpers.cpp
-          src/rpc/RPCHelpers.cpp
-          src/rpc/Counters.cpp
-          src/rpc/WorkQueue.cpp
-          src/rpc/common/Specs.cpp
-          src/rpc/common/Validators.cpp
-          src/rpc/common/MetaProcessors.cpp
-          src/rpc/common/impl/APIVersionParser.cpp
-          src/rpc/common/impl/HandlerProvider.cpp
-          # RPC handlers
-          src/rpc/handlers/AccountChannels.cpp
-          src/rpc/handlers/AccountCurrencies.cpp
-          src/rpc/handlers/AccountInfo.cpp
-          src/rpc/handlers/AccountLines.cpp
-          src/rpc/handlers/AccountNFTs.cpp
-          src/rpc/handlers/AccountObjects.cpp
-          src/rpc/handlers/AccountOffers.cpp
-          src/rpc/handlers/AccountTx.cpp
-          src/rpc/handlers/AMMInfo.cpp
-          src/rpc/handlers/BookChanges.cpp
-          src/rpc/handlers/BookOffers.cpp
-          src/rpc/handlers/DepositAuthorized.cpp
-          src/rpc/handlers/GatewayBalances.cpp
-          src/rpc/handlers/Ledger.cpp
-          src/rpc/handlers/LedgerData.cpp
-          src/rpc/handlers/LedgerEntry.cpp
-          src/rpc/handlers/LedgerRange.cpp
-          src/rpc/handlers/MPTHolders.cpp
-          src/rpc/handlers/NFTsByIssuer.cpp
-          src/rpc/handlers/NFTBuyOffers.cpp
-          src/rpc/handlers/NFTHistory.cpp
-          src/rpc/handlers/NFTInfo.cpp
-          src/rpc/handlers/NFTOffersCommon.cpp
-          src/rpc/handlers/NFTSellOffers.cpp
-          src/rpc/handlers/NoRippleCheck.cpp
-          src/rpc/handlers/Random.cpp
-          src/rpc/handlers/TransactionEntry.cpp
-          # Util
-          src/util/config/Config.cpp
-          src/util/log/Logger.cpp
-          src/util/prometheus/Http.cpp
-          src/util/prometheus/Label.cpp
-          src/util/prometheus/MetricBase.cpp
-          src/util/prometheus/MetricBuilder.cpp
-          src/util/prometheus/MetricsFamily.cpp
-          src/util/prometheus/OStream.cpp
-          src/util/prometheus/Prometheus.cpp
-          src/util/Random.cpp
-          src/util/Retry.cpp
-          src/util/requests/RequestBuilder.cpp
-          src/util/requests/Types.cpp
-          src/util/requests/WsConnection.cpp
-          src/util/requests/impl/SslContext.cpp
-          src/util/Taggable.cpp
-          src/util/TerminationHandler.cpp
-          src/util/TxUtils.cpp
-          src/util/LedgerUtils.cpp
-)
-=======
 include(deps/libxrpl)
 include(deps/Boost)
 include(deps/OpenSSL)
@@ -197,186 +61,11 @@
 include(deps/libfmt)
 include(deps/cassandra)
 include(deps/libbacktrace)
->>>>>>> 43ced3bf
 
 add_subdirectory(src)
 
 if (tests)
-<<<<<<< HEAD
-  set(TEST_TARGET clio_tests)
-  add_executable(
-    ${TEST_TARGET}
-    # Common
-    unittests/ConfigTests.cpp
-    unittests/data/BackendCountersTests.cpp
-    unittests/data/BackendFactoryTests.cpp
-    unittests/data/cassandra/AsyncExecutorTests.cpp
-    # Webserver
-    unittests/data/cassandra/BackendTests.cpp
-    unittests/data/cassandra/BaseTests.cpp
-    unittests/data/cassandra/ExecutionStrategyTests.cpp
-    unittests/data/cassandra/RetryPolicyTests.cpp
-    unittests/data/cassandra/SettingsProviderTests.cpp
-    unittests/DOSGuardTests.cpp
-    unittests/etl/AmendmentBlockHandlerTests.cpp
-    unittests/etl/CacheLoaderSettingsTests.cpp
-    unittests/etl/CacheLoaderTests.cpp
-    unittests/etl/CursorProviderTests.cpp
-    unittests/etl/ETLStateTests.cpp
-    unittests/etl/ExtractionDataPipeTests.cpp
-    unittests/etl/ExtractorTests.cpp
-    unittests/etl/ForwardingSourceTests.cpp
-    unittests/etl/GrpcSourceTests.cpp
-    unittests/etl/LedgerPublisherTests.cpp
-    unittests/etl/SourceTests.cpp
-    unittests/etl/SubscriptionSourceDependenciesTests.cpp
-    unittests/etl/SubscriptionSourceTests.cpp
-    unittests/etl/TransformerTests.cpp
-    # RPC
-    unittests/feed/BookChangesFeedTests.cpp
-    unittests/feed/ForwardFeedTests.cpp
-    unittests/feed/LedgerFeedTests.cpp
-    unittests/feed/ProposedTransactionFeedTests.cpp
-    unittests/feed/SingleFeedBaseTests.cpp
-    unittests/feed/SubscriptionManagerTests.cpp
-    unittests/feed/TrackableSignalTests.cpp
-    unittests/feed/TransactionFeedTests.cpp
-    unittests/JsonUtilTests.cpp
-    unittests/LoggerTests.cpp
-    unittests/Main.cpp
-    unittests/Playground.cpp
-    unittests/ProfilerTests.cpp
-    unittests/rpc/AmendmentsTests.cpp
-    unittests/rpc/APIVersionTests.cpp
-    unittests/rpc/BaseTests.cpp
-    unittests/rpc/CountersTests.cpp
-    unittests/rpc/ErrorTests.cpp
-    unittests/rpc/ForwardingProxyTests.cpp
-    unittests/rpc/handlers/AccountChannelsTests.cpp
-    unittests/rpc/handlers/AccountCurrenciesTests.cpp
-    unittests/rpc/handlers/AccountInfoTests.cpp
-    unittests/rpc/handlers/AccountLinesTests.cpp
-    unittests/rpc/handlers/AccountNFTsTests.cpp
-    unittests/rpc/handlers/AccountObjectsTests.cpp
-    unittests/rpc/handlers/AccountOffersTests.cpp
-    unittests/rpc/handlers/AccountTxTests.cpp
-    unittests/rpc/handlers/AMMInfoTests.cpp
-    # Backend
-    unittests/rpc/handlers/BookChangesTests.cpp
-    unittests/rpc/handlers/BookOffersTests.cpp
-    unittests/rpc/handlers/DefaultProcessorTests.cpp
-    unittests/rpc/handlers/DepositAuthorizedTests.cpp
-    unittests/rpc/handlers/GatewayBalancesTests.cpp
-    unittests/rpc/handlers/LedgerDataTests.cpp
-    unittests/rpc/handlers/LedgerEntryTests.cpp
-    unittests/rpc/handlers/LedgerRangeTests.cpp
-    unittests/rpc/handlers/LedgerTests.cpp
-    unittests/rpc/handlers/MPTHoldersTests.cpp
-    unittests/rpc/handlers/NFTBuyOffersTests.cpp
-    unittests/rpc/handlers/NFTHistoryTests.cpp
-    unittests/rpc/handlers/NFTInfoTests.cpp
-    unittests/rpc/handlers/NFTsByIssuerTest.cpp
-    unittests/rpc/handlers/NFTSellOffersTests.cpp
-    unittests/rpc/handlers/NoRippleCheckTests.cpp
-    unittests/rpc/handlers/PingTests.cpp
-    unittests/rpc/handlers/RandomTests.cpp
-    unittests/rpc/handlers/ServerInfoTests.cpp
-    unittests/rpc/handlers/SubscribeTests.cpp
-    unittests/rpc/handlers/TestHandlerTests.cpp
-    unittests/rpc/handlers/TransactionEntryTests.cpp
-    unittests/rpc/handlers/TxTests.cpp
-    unittests/rpc/handlers/UnsubscribeTests.cpp
-    unittests/rpc/handlers/VersionHandlerTests.cpp
-    unittests/rpc/JsonBoolTests.cpp
-    # RPC handlers
-    unittests/rpc/RPCHelpersTests.cpp
-    unittests/rpc/WorkQueueTests.cpp
-    unittests/util/AssertTests.cpp
-    unittests/util/async/AnyExecutionContextTests.cpp
-    unittests/util/async/AnyOperationTests.cpp
-    unittests/util/async/AnyStopTokenTests.cpp
-    unittests/util/async/AnyStrandTests.cpp
-    unittests/util/async/AsyncExecutionContextTests.cpp
-    # Requests framework
-    unittests/util/BatchingTests.cpp
-    unittests/util/LedgerUtilsTests.cpp
-    # Prometheus support
-    unittests/util/prometheus/CounterTests.cpp
-    unittests/util/prometheus/GaugeTests.cpp
-    unittests/util/prometheus/HistogramTests.cpp
-    unittests/util/prometheus/HttpTests.cpp
-    unittests/util/prometheus/LabelTests.cpp
-    unittests/util/prometheus/MetricBuilderTests.cpp
-    unittests/util/prometheus/MetricsFamilyTests.cpp
-    unittests/util/prometheus/OStreamTests.cpp
-    unittests/util/requests/RequestBuilderTests.cpp
-    unittests/util/requests/SslContextTests.cpp
-    unittests/util/requests/WsConnectionTests.cpp
-    # ETL
-    unittests/util/RetryTests.cpp
-    # Async framework
-    unittests/util/StringUtils.cpp
-    unittests/util/TestGlobals.cpp
-    unittests/util/TestHttpServer.cpp
-    unittests/util/TestObject.cpp
-    unittests/util/TestWsServer.cpp
-    unittests/util/TxUtilTests.cpp
-    unittests/web/AdminVerificationTests.cpp
-    unittests/web/RPCServerHandlerTests.cpp
-    unittests/web/ServerTests.cpp
-    unittests/web/SweepHandlerTests.cpp
-    # Feed
-    unittests/web/WhitelistHandlerTests.cpp
-  )
-
-  include(CMake/deps/gtest.cmake)
-
-  # See https://github.com/google/googletest/issues/3475
-  gtest_discover_tests(clio_tests DISCOVERY_TIMEOUT 90)
-
-  # Fix for dwarf5 bug on ci
-  target_compile_options(clio PUBLIC -gdwarf-4)
-
-  target_compile_definitions(${TEST_TARGET} PUBLIC UNITTEST_BUILD)
-  target_include_directories(${TEST_TARGET} PRIVATE unittests)
-  target_link_libraries(${TEST_TARGET} PUBLIC clio gtest::gtest)
-
-  # Generate `coverage_report` target if coverage is enabled
-  if (coverage)
-    if (DEFINED CODE_COVERAGE_REPORT_FORMAT)
-      set(CODE_COVERAGE_FORMAT ${CODE_COVERAGE_REPORT_FORMAT})
-    else ()
-      set(CODE_COVERAGE_FORMAT html-details)
-    endif ()
-
-    if (DEFINED CODE_COVERAGE_TESTS_ARGS)
-      set(TESTS_ADDITIONAL_ARGS ${CODE_COVERAGE_TESTS_ARGS})
-      separate_arguments(TESTS_ADDITIONAL_ARGS)
-    else ()
-      set(TESTS_ADDITIONAL_ARGS "")
-    endif ()
-
-    set(GCOVR_ADDITIONAL_ARGS --exclude-throw-branches -s)
-
-    setup_target_for_coverage_gcovr(
-      NAME
-      coverage_report
-      FORMAT
-      ${CODE_COVERAGE_FORMAT}
-      EXECUTABLE
-      clio_tests
-      EXECUTABLE_ARGS
-      --gtest_brief=1
-      ${TESTS_ADDITIONAL_ARGS}
-      EXCLUDE
-      "unittests"
-      DEPENDENCIES
-      clio_tests
-    )
-  endif ()
-=======
   add_subdirectory(unittests)
->>>>>>> 43ced3bf
 endif ()
 
 if (benchmark)
