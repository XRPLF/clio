cmake_minimum_required(VERSION 3.16.3)
project(clio)

# ========================================================================== #
#                                   Options                                  #
# ========================================================================== #
option (verbose   "Verbose build"                                     FALSE)
option (tests     "Build tests"                                       FALSE)
option (benchmark "Build benchmarks"                                  FALSE)
option (docs      "Generate doxygen docs"                             FALSE)
option (coverage  "Build test coverage report"                        FALSE)
option (packaging "Create distribution packages"                      FALSE)
option (lint      "Run clang-tidy checks during compilation"          FALSE)
# ========================================================================== #
set (san "" CACHE STRING "Add sanitizer instrumentation")
set (CMAKE_EXPORT_COMPILE_COMMANDS TRUE)
set_property (CACHE san PROPERTY STRINGS ";undefined;memory;address;thread")
# ========================================================================== #

# Include required modules
include (CMake/Ccache.cmake)
include (CheckCXXCompilerFlag)
include (CMake/ClangTidy.cmake)

# Set coverage build options
if (tests AND coverage)
  include (CMake/CodeCoverage.cmake)
  append_coverage_compiler_flags()
endif()

if (verbose)
  set (CMAKE_VERBOSE_MAKEFILE TRUE)
endif ()

if (packaging)
  add_definitions (-DPKG=1)
endif ()

add_library (clio)

# Clio tweaks and checks
include (CMake/CheckCompiler.cmake)
include (CMake/Settings.cmake)
include (CMake/ClioVersion.cmake)
include (CMake/SourceLocation.cmake)

# Clio deps
include (CMake/deps/libxrpl.cmake)
include (CMake/deps/Boost.cmake)
include (CMake/deps/OpenSSL.cmake)
include (CMake/deps/Threads.cmake)
include (CMake/deps/libfmt.cmake)
include (CMake/deps/cassandra.cmake)
include (CMake/deps/libbacktrace.cmake)

# TODO: Include directory will be wrong when installed.
target_include_directories (clio PUBLIC src)
target_compile_features (clio PUBLIC cxx_std_20)

target_link_libraries (clio
  PUBLIC Boost::boost
  PUBLIC Boost::coroutine
  PUBLIC Boost::program_options
  PUBLIC Boost::system
  PUBLIC Boost::log
  PUBLIC Boost::log_setup
  PUBLIC Boost::stacktrace_backtrace
  PUBLIC cassandra-cpp-driver::cassandra-cpp-driver
  PUBLIC fmt::fmt
  PUBLIC OpenSSL::Crypto
  PUBLIC OpenSSL::SSL
  PUBLIC xrpl::libxrpl
  PUBLIC dl
  PUBLIC libbacktrace::libbacktrace

  INTERFACE Threads::Threads
)

if (is_gcc)
  # FIXME: needed on gcc for now
  target_compile_definitions (clio PUBLIC BOOST_ASIO_DISABLE_CONCEPTS)
endif ()

target_sources (clio PRIVATE
  ## Main
  src/main/impl/Build.cpp
  ## Backend
  src/data/BackendCounters.cpp
  src/data/BackendInterface.cpp
  src/data/LedgerCache.cpp
  src/data/cassandra/impl/Future.cpp
  src/data/cassandra/impl/Cluster.cpp
  src/data/cassandra/impl/Batch.cpp
  src/data/cassandra/impl/Result.cpp
  src/data/cassandra/impl/Tuple.cpp
  src/data/cassandra/impl/SslContext.cpp
  src/data/cassandra/Handle.cpp
  src/data/cassandra/SettingsProvider.cpp
  ## ETL
  src/etl/NFTHelpers.cpp
  src/etl/ETLService.cpp
  src/etl/ETLState.cpp
  src/etl/LoadBalancer.cpp
  src/etl/Source.cpp
  src/etl/impl/ForwardingSource.cpp
  src/etl/impl/GrpcSource.cpp
  src/etl/impl/SubscriptionSource.cpp
  ## Feed
  src/feed/SubscriptionManager.cpp
  src/feed/impl/TransactionFeed.cpp
  src/feed/impl/LedgerFeed.cpp
  src/feed/impl/ProposedTransactionFeed.cpp
  src/feed/impl/SingleFeedBase.cpp
  ## Web
  src/web/impl/AdminVerificationStrategy.cpp
  src/web/IntervalSweepHandler.cpp
  src/web/Resolver.cpp
  ## RPC
  src/rpc/Errors.cpp
  src/rpc/Factories.cpp
  src/rpc/AMMHelpers.cpp
  src/rpc/RPCHelpers.cpp
  src/rpc/Counters.cpp
  src/rpc/WorkQueue.cpp
  src/rpc/common/Specs.cpp
  src/rpc/common/Validators.cpp
  src/rpc/common/MetaProcessors.cpp
  src/rpc/common/impl/APIVersionParser.cpp
  src/rpc/common/impl/HandlerProvider.cpp
  ## RPC handlers
  src/rpc/handlers/AccountChannels.cpp
  src/rpc/handlers/AccountCurrencies.cpp
  src/rpc/handlers/AccountInfo.cpp
  src/rpc/handlers/AccountLines.cpp
  src/rpc/handlers/AccountNFTs.cpp
  src/rpc/handlers/AccountObjects.cpp
  src/rpc/handlers/AccountOffers.cpp
  src/rpc/handlers/AccountTx.cpp
  src/rpc/handlers/AMMInfo.cpp
  src/rpc/handlers/BookChanges.cpp
  src/rpc/handlers/BookOffers.cpp
  src/rpc/handlers/DepositAuthorized.cpp
  src/rpc/handlers/GatewayBalances.cpp
  src/rpc/handlers/Ledger.cpp
  src/rpc/handlers/LedgerData.cpp
  src/rpc/handlers/LedgerEntry.cpp
  src/rpc/handlers/LedgerRange.cpp
  src/rpc/handlers/NFTsByIssuer.cpp
  src/rpc/handlers/NFTBuyOffers.cpp
  src/rpc/handlers/NFTHistory.cpp
  src/rpc/handlers/NFTInfo.cpp
  src/rpc/handlers/NFTOffersCommon.cpp
  src/rpc/handlers/NFTSellOffers.cpp
  src/rpc/handlers/NoRippleCheck.cpp
  src/rpc/handlers/Random.cpp
  src/rpc/handlers/TransactionEntry.cpp
  ## Util
  src/util/config/Config.cpp
  src/util/log/Logger.cpp
  src/util/prometheus/Http.cpp
  src/util/prometheus/Label.cpp
  src/util/prometheus/MetricBase.cpp
  src/util/prometheus/MetricBuilder.cpp
  src/util/prometheus/MetricsFamily.cpp
  src/util/prometheus/OStream.cpp
  src/util/prometheus/Prometheus.cpp
  src/util/Random.cpp
  src/util/Retry.cpp
  src/util/requests/RequestBuilder.cpp
  src/util/requests/Types.cpp
  src/util/requests/WsConnection.cpp
  src/util/requests/impl/SslContext.cpp
  src/util/Taggable.cpp
  src/util/TerminationHandler.cpp
  src/util/TxUtils.cpp
  src/util/LedgerUtils.cpp
)

# Clio server
add_executable (clio_server src/main/Main.cpp)
target_link_libraries (clio_server PRIVATE clio)
target_link_options(clio_server
  PRIVATE
    $<$<AND:$<NOT:$<BOOL:${APPLE}>>,$<NOT:$<BOOL:${san}>>>:-static-libstdc++ -static-libgcc>
)

# Unittesting
if (tests)
  set (TEST_TARGET clio_tests)
  add_executable (${TEST_TARGET}
    # Common
    unittests/Main.cpp
    unittests/Playground.cpp
    unittests/LoggerTests.cpp
    unittests/ConfigTests.cpp
    unittests/ProfilerTests.cpp
    unittests/JsonUtilTests.cpp
    unittests/DOSGuardTests.cpp
    unittests/util/TestGlobals.cpp
    unittests/util/AssertTests.cpp
    unittests/util/BatchingTests.cpp
    unittests/util/TestHttpServer.cpp
    unittests/util/TestObject.cpp
    unittests/util/TestWsServer.cpp
    unittests/util/TxUtilTests.cpp
    unittests/util/StringUtils.cpp
    unittests/util/LedgerUtilsTests.cpp
    ## Prometheus support
    unittests/util/prometheus/CounterTests.cpp
    unittests/util/prometheus/GaugeTests.cpp
    unittests/util/prometheus/HistogramTests.cpp
    unittests/util/prometheus/HttpTests.cpp
    unittests/util/prometheus/LabelTests.cpp
    unittests/util/prometheus/MetricBuilderTests.cpp
    unittests/util/prometheus/MetricsFamilyTests.cpp
    unittests/util/prometheus/OStreamTests.cpp
<<<<<<< HEAD
    unittests/util/RetryTests.cpp
=======
    ## Async framework
    unittests/util/async/AnyExecutionContextTests.cpp
    unittests/util/async/AnyStrandTests.cpp
    unittests/util/async/AnyOperationTests.cpp
    unittests/util/async/AnyStopTokenTests.cpp
    unittests/util/async/AsyncExecutionContextTests.cpp
    ## Requests framework
>>>>>>> 9b0dab60
    unittests/util/requests/RequestBuilderTests.cpp
    unittests/util/requests/SslContextTests.cpp
    unittests/util/requests/WsConnectionTests.cpp
    # ETL
    unittests/etl/AmendmentBlockHandlerTests.cpp
    unittests/etl/CacheLoaderTests.cpp
    unittests/etl/ETLStateTests.cpp
    unittests/etl/ExtractionDataPipeTests.cpp
    unittests/etl/ExtractorTests.cpp
    unittests/etl/ForwardingSourceTests.cpp
    unittests/etl/GrpcSourceTests.cpp
    unittests/etl/SourceTests.cpp
    unittests/etl/SubscriptionSourceTests.cpp
    unittests/etl/SubscriptionSourceDependenciesTests.cpp
    unittests/etl/LedgerPublisherTests.cpp
    unittests/etl/TransformerTests.cpp
    # RPC
    unittests/rpc/ErrorTests.cpp
    unittests/rpc/BaseTests.cpp
    unittests/rpc/RPCHelpersTests.cpp
    unittests/rpc/CountersTests.cpp
    unittests/rpc/APIVersionTests.cpp
    unittests/rpc/ForwardingProxyTests.cpp
    unittests/rpc/WorkQueueTests.cpp
    unittests/rpc/AmendmentsTests.cpp
    unittests/rpc/JsonBoolTests.cpp
    ## RPC handlers
    unittests/rpc/handlers/DefaultProcessorTests.cpp
    unittests/rpc/handlers/TestHandlerTests.cpp
    unittests/rpc/handlers/AccountCurrenciesTests.cpp
    unittests/rpc/handlers/AccountLinesTests.cpp
    unittests/rpc/handlers/AccountTxTests.cpp
    unittests/rpc/handlers/AccountOffersTests.cpp
    unittests/rpc/handlers/AccountInfoTests.cpp
    unittests/rpc/handlers/AccountChannelsTests.cpp
    unittests/rpc/handlers/AccountNFTsTests.cpp
    unittests/rpc/handlers/BookOffersTests.cpp
    unittests/rpc/handlers/DepositAuthorizedTests.cpp
    unittests/rpc/handlers/GatewayBalancesTests.cpp
    unittests/rpc/handlers/TxTests.cpp
    unittests/rpc/handlers/TransactionEntryTests.cpp
    unittests/rpc/handlers/LedgerEntryTests.cpp
    unittests/rpc/handlers/LedgerRangeTests.cpp
    unittests/rpc/handlers/NoRippleCheckTests.cpp
    unittests/rpc/handlers/ServerInfoTests.cpp
    unittests/rpc/handlers/PingTests.cpp
    unittests/rpc/handlers/RandomTests.cpp
    unittests/rpc/handlers/NFTInfoTests.cpp
    unittests/rpc/handlers/NFTBuyOffersTests.cpp
    unittests/rpc/handlers/NFTsByIssuerTest.cpp
    unittests/rpc/handlers/NFTSellOffersTests.cpp
    unittests/rpc/handlers/NFTHistoryTests.cpp
    unittests/rpc/handlers/SubscribeTests.cpp
    unittests/rpc/handlers/UnsubscribeTests.cpp
    unittests/rpc/handlers/LedgerDataTests.cpp
    unittests/rpc/handlers/AccountObjectsTests.cpp
    unittests/rpc/handlers/BookChangesTests.cpp
    unittests/rpc/handlers/LedgerTests.cpp
    unittests/rpc/handlers/VersionHandlerTests.cpp
    unittests/rpc/handlers/AMMInfoTests.cpp
    # Backend
    unittests/data/BackendFactoryTests.cpp
    unittests/data/BackendCountersTests.cpp
    unittests/data/cassandra/BaseTests.cpp
    unittests/data/cassandra/BackendTests.cpp
    unittests/data/cassandra/RetryPolicyTests.cpp
    unittests/data/cassandra/SettingsProviderTests.cpp
    unittests/data/cassandra/ExecutionStrategyTests.cpp
    unittests/data/cassandra/AsyncExecutorTests.cpp
    # Webserver
    unittests/web/AdminVerificationTests.cpp
    unittests/web/ServerTests.cpp
    unittests/web/RPCServerHandlerTests.cpp
    unittests/web/WhitelistHandlerTests.cpp
    unittests/web/SweepHandlerTests.cpp
    # Feed
    unittests/feed/SubscriptionManagerTests.cpp
    unittests/feed/SingleFeedBaseTests.cpp
    unittests/feed/ProposedTransactionFeedTests.cpp
    unittests/feed/BookChangesFeedTests.cpp
    unittests/feed/LedgerFeedTests.cpp
    unittests/feed/TransactionFeedTests.cpp
    unittests/feed/ForwardFeedTests.cpp
    unittests/feed/TrackableSignalTests.cpp)

  include (CMake/deps/gtest.cmake)

  # See https://github.com/google/googletest/issues/3475
  gtest_discover_tests (clio_tests DISCOVERY_TIMEOUT 10)

  # Fix for dwarf5 bug on ci
  target_compile_options (clio PUBLIC -gdwarf-4)

  target_compile_definitions (${TEST_TARGET} PUBLIC UNITTEST_BUILD)
  target_include_directories (${TEST_TARGET} PRIVATE unittests)
  target_link_libraries (${TEST_TARGET} PUBLIC clio gtest::gtest)

  # Generate `coverage_report` target if coverage is enabled
  if (coverage)
    if (DEFINED CODE_COVERAGE_REPORT_FORMAT)
      set(CODE_COVERAGE_FORMAT ${CODE_COVERAGE_REPORT_FORMAT})
    else()
      set(CODE_COVERAGE_FORMAT html-details)
    endif()

    if (DEFINED CODE_COVERAGE_TESTS_ARGS)
      set(TESTS_ADDITIONAL_ARGS ${CODE_COVERAGE_TESTS_ARGS})
      separate_arguments(TESTS_ADDITIONAL_ARGS)
    else()
      set(TESTS_ADDITIONAL_ARGS "")
    endif()

    set (GCOVR_ADDITIONAL_ARGS --exclude-throw-branches -s)

    setup_target_for_coverage_gcovr(
        NAME coverage_report
        FORMAT ${CODE_COVERAGE_FORMAT}
        EXECUTABLE clio_tests
        EXECUTABLE_ARGS --gtest_brief=1 ${TESTS_ADDITIONAL_ARGS}
        EXCLUDE "unittests"
        DEPENDENCIES clio_tests
    )
  endif ()
endif ()

# Benchmarks
if (benchmark)
  set (BENCH_TARGET clio_benchmarks)
  add_executable (${BENCH_TARGET}
    # Common
    benchmarks/Main.cpp
    benchmarks/Playground.cpp
    # ExecutionContext
    benchmarks/util/async/ExecutionContextBenchmarks.cpp
  )

  include (CMake/deps/gbench.cmake)

  target_include_directories (${BENCH_TARGET} PRIVATE benchmarks)
  target_link_libraries (${BENCH_TARGET} PUBLIC clio benchmark::benchmark_main)
endif ()

# Enable selected sanitizer if enabled via `san`
if (san)
  target_compile_options (clio
    PUBLIC
      # Sanitizers recommend minimum of -O1 for reasonable performance
      $<$<CONFIG:Debug>:-O1>
      ${SAN_FLAG}
      -fno-omit-frame-pointer)
  target_compile_definitions (clio
    PUBLIC
      $<$<STREQUAL:${san},address>:SANITIZER=ASAN>
      $<$<STREQUAL:${san},thread>:SANITIZER=TSAN>
      $<$<STREQUAL:${san},memory>:SANITIZER=MSAN>
      $<$<STREQUAL:${san},undefined>:SANITIZER=UBSAN>)
  target_link_libraries (clio INTERFACE ${SAN_FLAG} ${SAN_LIB})
endif ()

# Generate `docs` target for doxygen documentation if enabled
# Note: use `make docs` to generate the documentation
if (docs)
  include (CMake/Docs.cmake)
endif ()

include (CMake/install/install.cmake)
if (packaging)
  include (CMake/packaging.cmake) # This file exists only in build runner
endif ()<|MERGE_RESOLUTION|>--- conflicted
+++ resolved
@@ -214,9 +214,7 @@
     unittests/util/prometheus/MetricBuilderTests.cpp
     unittests/util/prometheus/MetricsFamilyTests.cpp
     unittests/util/prometheus/OStreamTests.cpp
-<<<<<<< HEAD
     unittests/util/RetryTests.cpp
-=======
     ## Async framework
     unittests/util/async/AnyExecutionContextTests.cpp
     unittests/util/async/AnyStrandTests.cpp
@@ -224,7 +222,6 @@
     unittests/util/async/AnyStopTokenTests.cpp
     unittests/util/async/AsyncExecutionContextTests.cpp
     ## Requests framework
->>>>>>> 9b0dab60
     unittests/util/requests/RequestBuilderTests.cpp
     unittests/util/requests/SslContextTests.cpp
     unittests/util/requests/WsConnectionTests.cpp
