--- conflicted
+++ resolved
@@ -79,102 +79,6 @@
   target_compile_definitions(clio PUBLIC BOOST_ASIO_DISABLE_CONCEPTS)
 endif ()
 
-<<<<<<< HEAD
-target_sources (clio PRIVATE
-  ## Main
-  src/main/impl/Build.cpp
-  ## Backend
-  src/data/BackendCounters.cpp
-  src/data/BackendInterface.cpp
-  src/data/LedgerCache.cpp
-  src/data/cassandra/impl/Future.cpp
-  src/data/cassandra/impl/Cluster.cpp
-  src/data/cassandra/impl/Batch.cpp
-  src/data/cassandra/impl/Result.cpp
-  src/data/cassandra/impl/Tuple.cpp
-  src/data/cassandra/impl/SslContext.cpp
-  src/data/cassandra/Handle.cpp
-  src/data/cassandra/SettingsProvider.cpp
-  ## ETL
-  src/etl/NFTHelpers.cpp
-  src/etl/ETLService.cpp
-  src/etl/ETLState.cpp
-  src/etl/LoadBalancer.cpp
-  src/etl/Source.cpp
-  src/etl/impl/ForwardingCache.cpp
-  src/etl/impl/ForwardingSource.cpp
-  src/etl/impl/GrpcSource.cpp
-  src/etl/impl/SubscriptionSource.cpp
-  ## Feed
-  src/feed/SubscriptionManager.cpp
-  src/feed/impl/TransactionFeed.cpp
-  src/feed/impl/LedgerFeed.cpp
-  src/feed/impl/ProposedTransactionFeed.cpp
-  src/feed/impl/SingleFeedBase.cpp
-  ## Web
-  src/web/impl/AdminVerificationStrategy.cpp
-  src/web/IntervalSweepHandler.cpp
-  src/web/Resolver.cpp
-  ## RPC
-  src/rpc/Errors.cpp
-  src/rpc/Factories.cpp
-  src/rpc/AMMHelpers.cpp
-  src/rpc/RPCHelpers.cpp
-  src/rpc/Counters.cpp
-  src/rpc/WorkQueue.cpp
-  src/rpc/common/Specs.cpp
-  src/rpc/common/Validators.cpp
-  src/rpc/common/MetaProcessors.cpp
-  src/rpc/common/impl/APIVersionParser.cpp
-  src/rpc/common/impl/HandlerProvider.cpp
-  ## RPC handlers
-  src/rpc/handlers/AccountChannels.cpp
-  src/rpc/handlers/AccountCurrencies.cpp
-  src/rpc/handlers/AccountInfo.cpp
-  src/rpc/handlers/AccountLines.cpp
-  src/rpc/handlers/AccountNFTs.cpp
-  src/rpc/handlers/AccountObjects.cpp
-  src/rpc/handlers/AccountOffers.cpp
-  src/rpc/handlers/AccountTx.cpp
-  src/rpc/handlers/AMMInfo.cpp
-  src/rpc/handlers/BookChanges.cpp
-  src/rpc/handlers/BookOffers.cpp
-  src/rpc/handlers/DepositAuthorized.cpp
-  src/rpc/handlers/GatewayBalances.cpp
-  src/rpc/handlers/Ledger.cpp
-  src/rpc/handlers/LedgerData.cpp
-  src/rpc/handlers/LedgerEntry.cpp
-  src/rpc/handlers/LedgerRange.cpp
-  src/rpc/handlers/NFTsByIssuer.cpp
-  src/rpc/handlers/NFTBuyOffers.cpp
-  src/rpc/handlers/NFTHistory.cpp
-  src/rpc/handlers/NFTInfo.cpp
-  src/rpc/handlers/NFTOffersCommon.cpp
-  src/rpc/handlers/NFTSellOffers.cpp
-  src/rpc/handlers/NoRippleCheck.cpp
-  src/rpc/handlers/Random.cpp
-  src/rpc/handlers/TransactionEntry.cpp
-  ## Util
-  src/util/config/Config.cpp
-  src/util/log/Logger.cpp
-  src/util/prometheus/Http.cpp
-  src/util/prometheus/Label.cpp
-  src/util/prometheus/MetricBase.cpp
-  src/util/prometheus/MetricBuilder.cpp
-  src/util/prometheus/MetricsFamily.cpp
-  src/util/prometheus/OStream.cpp
-  src/util/prometheus/Prometheus.cpp
-  src/util/Random.cpp
-  src/util/Retry.cpp
-  src/util/requests/RequestBuilder.cpp
-  src/util/requests/Types.cpp
-  src/util/requests/WsConnection.cpp
-  src/util/requests/impl/SslContext.cpp
-  src/util/Taggable.cpp
-  src/util/TerminationHandler.cpp
-  src/util/TxUtils.cpp
-  src/util/LedgerUtils.cpp
-=======
 target_sources(
   clio
   PRIVATE # Main
@@ -196,8 +100,8 @@
           src/etl/ETLService.cpp
           src/etl/ETLState.cpp
           src/etl/LoadBalancer.cpp
-          src/etl/CacheLoaderSettings.cpp
           src/etl/Source.cpp
+          src/etl/impl/ForwardingCache.cpp
           src/etl/impl/ForwardingSource.cpp
           src/etl/impl/GrpcSource.cpp
           src/etl/impl/SubscriptionSource.cpp
@@ -270,7 +174,6 @@
           src/util/TerminationHandler.cpp
           src/util/TxUtils.cpp
           src/util/LedgerUtils.cpp
->>>>>>> a7f61c3e
 )
 
 # Clio server
@@ -286,31 +189,57 @@
   add_executable(
     ${TEST_TARGET}
     # Common
+    <<<<<<<
+    =======
+    >>>>>>>
+    HEAD
     unittests/ConfigTests.cpp
     unittests/data/BackendCountersTests.cpp
+    unittests/data/BackendCountersTests.cpp
+    unittests/data/BackendFactoryTests.cpp
     unittests/data/BackendFactoryTests.cpp
     unittests/data/cassandra/AsyncExecutorTests.cpp
     # Webserver
+    unittests/data/cassandra/AsyncExecutorTests.cpp
+    # Webserver
+    unittests/data/cassandra/BackendTests.cpp
     unittests/data/cassandra/BackendTests.cpp
     unittests/data/cassandra/BaseTests.cpp
+    unittests/data/cassandra/BaseTests.cpp
+    unittests/data/cassandra/ExecutionStrategyTests.cpp
     unittests/data/cassandra/ExecutionStrategyTests.cpp
     unittests/data/cassandra/RetryPolicyTests.cpp
+    unittests/data/cassandra/RetryPolicyTests.cpp
+    unittests/data/cassandra/SettingsProviderTests.cpp
     unittests/data/cassandra/SettingsProviderTests.cpp
     unittests/DOSGuardTests.cpp
     unittests/etl/AmendmentBlockHandlerTests.cpp
+    unittests/etl/AmendmentBlockHandlerTests.cpp
     unittests/etl/CacheLoaderSettingsTests.cpp
+    unittests/etl/CacheLoaderTests.cpp
     unittests/etl/CacheLoaderTests.cpp
     unittests/etl/CursorProviderTests.cpp
     unittests/etl/ETLStateTests.cpp
+    unittests/etl/ETLStateTests.cpp
     unittests/etl/ExtractionDataPipeTests.cpp
+    unittests/etl/ExtractionDataPipeTests.cpp
+    unittests/etl/ExtractorTests.cpp
     unittests/etl/ExtractorTests.cpp
     unittests/etl/ForwardingCacheTests.cpp
     unittests/etl/ForwardingSourceTests.cpp
+    unittests/etl/ForwardingSourceTests.cpp
+    unittests/etl/GrpcSourceTests.cpp
     unittests/etl/GrpcSourceTests.cpp
     unittests/etl/LedgerPublisherTests.cpp
+    unittests/etl/LedgerPublisherTests.cpp
+    unittests/etl/SourceTests.cpp
     unittests/etl/SourceTests.cpp
     unittests/etl/SubscriptionSourceDependenciesTests.cpp
+    unittests/etl/SubscriptionSourceDependenciesTests.cpp
     unittests/etl/SubscriptionSourceTests.cpp
+    unittests/etl/SubscriptionSourceTests.cpp
+    unittests/etl/TransformerTests.cpp
+    # RPC
     unittests/etl/TransformerTests.cpp
     # RPC
     unittests/feed/BookChangesFeedTests.cpp
@@ -327,48 +256,92 @@
     unittests/Playground.cpp
     unittests/ProfilerTests.cpp
     unittests/rpc/AmendmentsTests.cpp
+    unittests/rpc/AmendmentsTests.cpp
+    unittests/rpc/APIVersionTests.cpp
     unittests/rpc/APIVersionTests.cpp
     unittests/rpc/BaseTests.cpp
+    unittests/rpc/BaseTests.cpp
+    unittests/rpc/CountersTests.cpp
     unittests/rpc/CountersTests.cpp
     unittests/rpc/ErrorTests.cpp
+    unittests/rpc/ErrorTests.cpp
+    unittests/rpc/ForwardingProxyTests.cpp
     unittests/rpc/ForwardingProxyTests.cpp
     unittests/rpc/handlers/AccountChannelsTests.cpp
+    unittests/rpc/handlers/AccountChannelsTests.cpp
+    unittests/rpc/handlers/AccountCurrenciesTests.cpp
     unittests/rpc/handlers/AccountCurrenciesTests.cpp
     unittests/rpc/handlers/AccountInfoTests.cpp
+    unittests/rpc/handlers/AccountInfoTests.cpp
+    unittests/rpc/handlers/AccountLinesTests.cpp
     unittests/rpc/handlers/AccountLinesTests.cpp
     unittests/rpc/handlers/AccountNFTsTests.cpp
+    unittests/rpc/handlers/AccountNFTsTests.cpp
+    unittests/rpc/handlers/AccountObjectsTests.cpp
     unittests/rpc/handlers/AccountObjectsTests.cpp
     unittests/rpc/handlers/AccountOffersTests.cpp
+    unittests/rpc/handlers/AccountOffersTests.cpp
+    unittests/rpc/handlers/AccountTxTests.cpp
     unittests/rpc/handlers/AccountTxTests.cpp
     unittests/rpc/handlers/AMMInfoTests.cpp
     # Backend
+    unittests/rpc/handlers/AMMInfoTests.cpp
+    # Backend
+    unittests/rpc/handlers/BookChangesTests.cpp
     unittests/rpc/handlers/BookChangesTests.cpp
     unittests/rpc/handlers/BookOffersTests.cpp
+    unittests/rpc/handlers/BookOffersTests.cpp
+    unittests/rpc/handlers/DefaultProcessorTests.cpp
     unittests/rpc/handlers/DefaultProcessorTests.cpp
     unittests/rpc/handlers/DepositAuthorizedTests.cpp
+    unittests/rpc/handlers/DepositAuthorizedTests.cpp
+    unittests/rpc/handlers/GatewayBalancesTests.cpp
     unittests/rpc/handlers/GatewayBalancesTests.cpp
     unittests/rpc/handlers/LedgerDataTests.cpp
+    unittests/rpc/handlers/LedgerDataTests.cpp
+    unittests/rpc/handlers/LedgerEntryTests.cpp
     unittests/rpc/handlers/LedgerEntryTests.cpp
     unittests/rpc/handlers/LedgerRangeTests.cpp
+    unittests/rpc/handlers/LedgerRangeTests.cpp
+    unittests/rpc/handlers/LedgerTests.cpp
     unittests/rpc/handlers/LedgerTests.cpp
     unittests/rpc/handlers/NFTBuyOffersTests.cpp
+    unittests/rpc/handlers/NFTBuyOffersTests.cpp
+    unittests/rpc/handlers/NFTHistoryTests.cpp
     unittests/rpc/handlers/NFTHistoryTests.cpp
     unittests/rpc/handlers/NFTInfoTests.cpp
+    unittests/rpc/handlers/NFTInfoTests.cpp
+    unittests/rpc/handlers/NFTsByIssuerTest.cpp
     unittests/rpc/handlers/NFTsByIssuerTest.cpp
     unittests/rpc/handlers/NFTSellOffersTests.cpp
+    unittests/rpc/handlers/NFTSellOffersTests.cpp
+    unittests/rpc/handlers/NoRippleCheckTests.cpp
     unittests/rpc/handlers/NoRippleCheckTests.cpp
     unittests/rpc/handlers/PingTests.cpp
+    unittests/rpc/handlers/PingTests.cpp
+    unittests/rpc/handlers/RandomTests.cpp
     unittests/rpc/handlers/RandomTests.cpp
     unittests/rpc/handlers/ServerInfoTests.cpp
+    unittests/rpc/handlers/ServerInfoTests.cpp
+    unittests/rpc/handlers/SubscribeTests.cpp
     unittests/rpc/handlers/SubscribeTests.cpp
     unittests/rpc/handlers/TestHandlerTests.cpp
+    unittests/rpc/handlers/TestHandlerTests.cpp
+    unittests/rpc/handlers/TransactionEntryTests.cpp
     unittests/rpc/handlers/TransactionEntryTests.cpp
     unittests/rpc/handlers/TxTests.cpp
+    unittests/rpc/handlers/TxTests.cpp
     unittests/rpc/handlers/UnsubscribeTests.cpp
+    unittests/rpc/handlers/UnsubscribeTests.cpp
+    unittests/rpc/handlers/VersionHandlerTests.cpp
     unittests/rpc/handlers/VersionHandlerTests.cpp
     unittests/rpc/JsonBoolTests.cpp
     # RPC handlers
+    unittests/rpc/JsonBoolTests.cpp
+    # RPC handlers
     unittests/rpc/RPCHelpersTests.cpp
+    unittests/rpc/RPCHelpersTests.cpp
+    unittests/rpc/WorkQueueTests.cpp
     unittests/rpc/WorkQueueTests.cpp
     unittests/util/AssertTests.cpp
     unittests/util/async/AnyExecutionContextTests.cpp
@@ -406,6 +379,7 @@
     unittests/web/SweepHandlerTests.cpp
     # Feed
     unittests/web/WhitelistHandlerTests.cpp
+    upstream/develop
   )
 
   include(CMake/deps/gtest.cmake)
