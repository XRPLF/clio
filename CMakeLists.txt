--- conflicted
+++ resolved
@@ -66,11 +66,8 @@
   src/rpc/ngHandlers/LedgerRange.cpp
   src/rpc/ngHandlers/BookOffers.cpp
   src/rpc/ngHandlers/TransactionEntry.cpp
-<<<<<<< HEAD
   src/rpc/ngHandlers/NoRippleCheck.cpp
-=======
   src/rpc/ngHandlers/NFTInfo.cpp
->>>>>>> 95da706f
   ## RPC Methods
   # Account
   src/rpc/handlers/AccountChannels.cpp
@@ -140,11 +137,8 @@
     unittests/rpc/handlers/LedgerRangeTest.cpp
     unittests/rpc/handlers/BookOffersTest.cpp
     unittests/rpc/handlers/TransactionEntryTest.cpp
-<<<<<<< HEAD
-    unittests/rpc/handlers/NoRippleCheckTest.cpp)
-=======
+    unittests/rpc/handlers/NoRippleCheckTest.cpp
     unittests/rpc/handlers/NFTInfoTest.cpp)
->>>>>>> 95da706f
   include(CMake/deps/gtest.cmake)
 
   # if CODE_COVERAGE enable, add clio_test-ccov
