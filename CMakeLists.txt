cmake_minimum_required(VERSION 3.16.3)

project(clio)

if(CMAKE_CXX_COMPILER_VERSION VERSION_LESS 11)
  message(FATAL_ERROR "GCC 11+ required for building clio")
endif()

option(BUILD_TESTS "Build tests" TRUE)

option(VERBOSE "Verbose build" TRUE)
if(VERBOSE)
  set(CMAKE_VERBOSE_MAKEFILE TRUE)
  set(FETCHCONTENT_QUIET FALSE CACHE STRING "Verbose FetchContent()")
endif()


if(PACKAGING)
  add_definitions(-DPKG=1)
endif()

add_library(clio)
target_compile_features(clio PUBLIC cxx_std_20)
target_include_directories(clio PUBLIC src)

include(FetchContent)
include(ExternalProject)
include(CMake/settings.cmake)
include(CMake/ClioVersion.cmake)
include(CMake/deps/rippled.cmake)
include(CMake/deps/libfmt.cmake)
include(CMake/deps/Boost.cmake)
include(CMake/deps/cassandra.cmake)
include(CMake/deps/SourceLocation.cmake)

target_sources(clio PRIVATE
  ## Main
  src/main/impl/Build.cpp
  ## Backend
  src/backend/BackendInterface.cpp
  src/backend/CassandraBackend.cpp
  src/backend/SimpleCache.cpp
  ## ETL
  src/etl/ETLSource.cpp
  src/etl/ProbingETLSource.cpp
  src/etl/NFTHelpers.cpp
  src/etl/ReportingETL.cpp
  ## Subscriptions
  src/subscriptions/SubscriptionManager.cpp
  ## RPC
  src/rpc/Errors.cpp
  src/rpc/RPC.cpp
  src/rpc/RPCHelpers.cpp
  src/rpc/Counters.cpp
  src/rpc/WorkQueue.cpp
  ## NextGen RPC
  src/rpc/common/Specs.cpp
  src/rpc/common/Validators.cpp
  ## NextGen RPC handler
  src/rpc/ngHandlers/AccountChannels.cpp
  src/rpc/ngHandlers/AccountCurrencies.cpp
  src/rpc/ngHandlers/AccountLines.cpp
  src/rpc/ngHandlers/AccountTx.cpp
  src/rpc/ngHandlers/Tx.cpp
  src/rpc/ngHandlers/GatewayBalances.cpp
  src/rpc/ngHandlers/LedgerEntry.cpp
  src/rpc/ngHandlers/LedgerRange.cpp
  src/rpc/ngHandlers/BookOffers.cpp
  src/rpc/ngHandlers/TransactionEntry.cpp
  src/rpc/ngHandlers/NoRippleCheck.cpp
  src/rpc/ngHandlers/NFTInfo.cpp
<<<<<<< HEAD
  src/rpc/ngHandlers/AccountTx.cpp
  src/rpc/ngHandlers/AccountOffers.cpp
=======
  src/rpc/ngHandlers/NFTBuyOffers.cpp
>>>>>>> 75c20118
  ## RPC Methods
  # Account
  src/rpc/handlers/AccountChannels.cpp
  src/rpc/handlers/AccountCurrencies.cpp
  src/rpc/handlers/AccountInfo.cpp
  src/rpc/handlers/AccountLines.cpp
  src/rpc/handlers/AccountOffers.cpp
  src/rpc/handlers/AccountObjects.cpp
  src/rpc/handlers/GatewayBalances.cpp
  src/rpc/handlers/NoRippleCheck.cpp
  # NFT
  src/rpc/handlers/NFTHistory.cpp
  src/rpc/handlers/NFTInfo.cpp
  src/rpc/handlers/NFTOffers.cpp
  # Ledger
  src/rpc/handlers/Ledger.cpp
  src/rpc/handlers/LedgerData.cpp
  src/rpc/handlers/LedgerEntry.cpp
  src/rpc/handlers/LedgerRange.cpp
  # Transaction
  src/rpc/handlers/Tx.cpp
  src/rpc/handlers/TransactionEntry.cpp
  src/rpc/handlers/AccountTx.cpp
  # Dex
  src/rpc/handlers/BookChanges.cpp
  src/rpc/handlers/BookOffers.cpp
  # Payment Channel
  src/rpc/handlers/ChannelAuthorize.cpp
  src/rpc/handlers/ChannelVerify.cpp
  # Subscribe
  src/rpc/handlers/Subscribe.cpp
  # Server
  src/rpc/handlers/ServerInfo.cpp
  # Utilities
  src/rpc/handlers/Random.cpp
  src/config/Config.cpp
  src/log/Logger.cpp
  src/util/Taggable.cpp)

add_executable(clio_server src/main/main.cpp)
target_link_libraries(clio_server PUBLIC clio)

if(BUILD_TESTS)
  set(TEST_TARGET clio_tests)
  add_executable(${TEST_TARGET}
    unittests/Playground.cpp
    unittests/Backend.cpp
    unittests/Logger.cpp
    unittests/Config.cpp
    unittests/ProfilerTest.cpp
    unittests/DOSGuard.cpp
    unittests/SubscriptionTest.cpp
    unittests/SubscriptionManagerTest.cpp
    unittests/util/TestObject.cpp
    unittests/rpc/ErrorTests.cpp
    unittests/rpc/BaseTests.cpp
    unittests/rpc/RPCHelpersTest.cpp
    unittests/rpc/handlers/TestHandlerTests.cpp
    unittests/rpc/handlers/AccountCurrenciesTest.cpp
    unittests/rpc/handlers/AccountLinesTest.cpp
    unittests/rpc/handlers/AccountTxTest.cpp
    unittests/rpc/handlers/DefaultProcessorTests.cpp
    unittests/rpc/handlers/PingTest.cpp
    unittests/rpc/handlers/AccountChannelsTest.cpp
    unittests/rpc/handlers/TxTest.cpp
    unittests/rpc/handlers/GatewayBalancesTest.cpp
    unittests/rpc/handlers/LedgerEntryTest.cpp
    unittests/rpc/handlers/LedgerRangeTest.cpp
    unittests/rpc/handlers/BookOffersTest.cpp
    unittests/rpc/handlers/NoRippleCheckTest.cpp
    unittests/rpc/handlers/NFTInfoTest.cpp
<<<<<<< HEAD
    unittests/rpc/handlers/AccountTxTest.cpp
    unittests/rpc/handlers/AccountOffersTest.cpp
    unittests/rpc/handlers/TransactionEntryTest.cpp)
=======
    unittests/rpc/handlers/NFTBuyOffersTest.cpp)
>>>>>>> 75c20118
  include(CMake/deps/gtest.cmake)

  # if CODE_COVERAGE enable, add clio_test-ccov
  if(CODE_COVERAGE)
    include(CMake/coverage.cmake)
    add_converage(${TEST_TARGET})
  endif()
endif()

include(CMake/install/install.cmake)
if(PACKAGING)
    include(CMake/packaging.cmake)
endif()<|MERGE_RESOLUTION|>--- conflicted
+++ resolved
@@ -69,12 +69,9 @@
   src/rpc/ngHandlers/TransactionEntry.cpp
   src/rpc/ngHandlers/NoRippleCheck.cpp
   src/rpc/ngHandlers/NFTInfo.cpp
-<<<<<<< HEAD
   src/rpc/ngHandlers/AccountTx.cpp
   src/rpc/ngHandlers/AccountOffers.cpp
-=======
   src/rpc/ngHandlers/NFTBuyOffers.cpp
->>>>>>> 75c20118
   ## RPC Methods
   # Account
   src/rpc/handlers/AccountChannels.cpp
@@ -146,13 +143,10 @@
     unittests/rpc/handlers/BookOffersTest.cpp
     unittests/rpc/handlers/NoRippleCheckTest.cpp
     unittests/rpc/handlers/NFTInfoTest.cpp
-<<<<<<< HEAD
     unittests/rpc/handlers/AccountTxTest.cpp
     unittests/rpc/handlers/AccountOffersTest.cpp
-    unittests/rpc/handlers/TransactionEntryTest.cpp)
-=======
+    unittests/rpc/handlers/TransactionEntryTest.cpp
     unittests/rpc/handlers/NFTBuyOffersTest.cpp)
->>>>>>> 75c20118
   include(CMake/deps/gtest.cmake)
 
   # if CODE_COVERAGE enable, add clio_test-ccov
