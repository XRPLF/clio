--- conflicted
+++ resolved
@@ -79,101 +79,6 @@
   target_compile_definitions(clio PUBLIC BOOST_ASIO_DISABLE_CONCEPTS)
 endif ()
 
-<<<<<<< HEAD
-target_sources (clio PRIVATE
-  ## Main
-  src/main/impl/Build.cpp
-  ## Backend
-  src/data/BackendCounters.cpp
-  src/data/BackendInterface.cpp
-  src/data/LedgerCache.cpp
-  src/data/cassandra/impl/Future.cpp
-  src/data/cassandra/impl/Cluster.cpp
-  src/data/cassandra/impl/Batch.cpp
-  src/data/cassandra/impl/Result.cpp
-  src/data/cassandra/impl/Tuple.cpp
-  src/data/cassandra/impl/SslContext.cpp
-  src/data/cassandra/Handle.cpp
-  src/data/cassandra/SettingsProvider.cpp
-  ## ETL
-  src/etl/Source.cpp
-  src/etl/ProbingSource.cpp
-  src/etl/NFTHelpers.cpp
-  src/etl/ETLService.cpp
-  src/etl/ETLState.cpp
-  src/etl/LoadBalancer.cpp
-  src/etl/impl/ForwardCache.cpp
-  src/etl/MPTHelpers.cpp
-  ## Feed
-  src/feed/SubscriptionManager.cpp
-  src/feed/impl/TransactionFeed.cpp
-  src/feed/impl/LedgerFeed.cpp
-  src/feed/impl/ProposedTransactionFeed.cpp
-  src/feed/impl/SingleFeedBase.cpp
-  ## Web
-  src/web/impl/AdminVerificationStrategy.cpp
-  src/web/IntervalSweepHandler.cpp
-  src/web/Resolver.cpp
-  ## RPC
-  src/rpc/Errors.cpp
-  src/rpc/Factories.cpp
-  src/rpc/AMMHelpers.cpp
-  src/rpc/RPCHelpers.cpp
-  src/rpc/Counters.cpp
-  src/rpc/WorkQueue.cpp
-  src/rpc/common/Specs.cpp
-  src/rpc/common/Validators.cpp
-  src/rpc/common/MetaProcessors.cpp
-  src/rpc/common/impl/APIVersionParser.cpp
-  src/rpc/common/impl/HandlerProvider.cpp
-  ## RPC handlers
-  src/rpc/handlers/AccountChannels.cpp
-  src/rpc/handlers/AccountCurrencies.cpp
-  src/rpc/handlers/AccountInfo.cpp
-  src/rpc/handlers/AccountLines.cpp
-  src/rpc/handlers/AccountNFTs.cpp
-  src/rpc/handlers/AccountObjects.cpp
-  src/rpc/handlers/AccountOffers.cpp
-  src/rpc/handlers/AccountTx.cpp
-  src/rpc/handlers/AMMInfo.cpp
-  src/rpc/handlers/BookChanges.cpp
-  src/rpc/handlers/BookOffers.cpp
-  src/rpc/handlers/DepositAuthorized.cpp
-  src/rpc/handlers/GatewayBalances.cpp
-  src/rpc/handlers/Ledger.cpp
-  src/rpc/handlers/LedgerData.cpp
-  src/rpc/handlers/LedgerEntry.cpp
-  src/rpc/handlers/LedgerRange.cpp
-  src/rpc/handlers/MPTHolders.cpp
-  src/rpc/handlers/NFTsByIssuer.cpp
-  src/rpc/handlers/NFTBuyOffers.cpp
-  src/rpc/handlers/NFTHistory.cpp
-  src/rpc/handlers/NFTInfo.cpp
-  src/rpc/handlers/NFTOffersCommon.cpp
-  src/rpc/handlers/NFTSellOffers.cpp
-  src/rpc/handlers/NoRippleCheck.cpp
-  src/rpc/handlers/Random.cpp
-  src/rpc/handlers/TransactionEntry.cpp
-  ## Util
-  src/util/config/Config.cpp
-  src/util/log/Logger.cpp
-  src/util/prometheus/Http.cpp
-  src/util/prometheus/Label.cpp
-  src/util/prometheus/MetricBase.cpp
-  src/util/prometheus/MetricBuilder.cpp
-  src/util/prometheus/MetricsFamily.cpp
-  src/util/prometheus/OStream.cpp
-  src/util/prometheus/Prometheus.cpp
-  src/util/Random.cpp
-  src/util/requests/RequestBuilder.cpp
-  src/util/requests/Types.cpp
-  src/util/requests/WsConnection.cpp
-  src/util/requests/impl/SslContext.cpp
-  src/util/Taggable.cpp
-  src/util/TerminationHandler.cpp
-  src/util/TxUtils.cpp
-  src/util/LedgerUtils.cpp
-=======
 target_sources(
   clio
   PRIVATE # Main
@@ -200,6 +105,7 @@
           src/etl/impl/ForwardingSource.cpp
           src/etl/impl/GrpcSource.cpp
           src/etl/impl/SubscriptionSource.cpp
+          src/etl/MPTHelpers.cpp
           # Feed
           src/feed/SubscriptionManager.cpp
           src/feed/impl/TransactionFeed.cpp
@@ -240,6 +146,7 @@
           src/rpc/handlers/LedgerData.cpp
           src/rpc/handlers/LedgerEntry.cpp
           src/rpc/handlers/LedgerRange.cpp
+          src/rpc/handlers/MPTHolders.cpp
           src/rpc/handlers/NFTsByIssuer.cpp
           src/rpc/handlers/NFTBuyOffers.cpp
           src/rpc/handlers/NFTHistory.cpp
@@ -269,7 +176,6 @@
           src/util/TerminationHandler.cpp
           src/util/TxUtils.cpp
           src/util/LedgerUtils.cpp
->>>>>>> b3e63b24
 )
 
 # Clio server
@@ -339,6 +245,7 @@
     unittests/rpc/handlers/AccountOffersTests.cpp
     unittests/rpc/handlers/AccountTxTests.cpp
     unittests/rpc/handlers/AMMInfoTests.cpp
+    unittests/rpc/handlers/MPTHoldersTests.cpp
     # Backend
     unittests/rpc/handlers/BookChangesTests.cpp
     unittests/rpc/handlers/BookOffersTests.cpp
@@ -348,16 +255,7 @@
     unittests/rpc/handlers/LedgerDataTests.cpp
     unittests/rpc/handlers/LedgerEntryTests.cpp
     unittests/rpc/handlers/LedgerRangeTests.cpp
-<<<<<<< HEAD
-    unittests/rpc/handlers/NoRippleCheckTests.cpp
-    unittests/rpc/handlers/ServerInfoTests.cpp
-    unittests/rpc/handlers/PingTests.cpp
-    unittests/rpc/handlers/RandomTests.cpp
-    unittests/rpc/handlers/MPTHoldersTests.cpp
-    unittests/rpc/handlers/NFTInfoTests.cpp
-=======
     unittests/rpc/handlers/LedgerTests.cpp
->>>>>>> b3e63b24
     unittests/rpc/handlers/NFTBuyOffersTests.cpp
     unittests/rpc/handlers/NFTHistoryTests.cpp
     unittests/rpc/handlers/NFTInfoTests.cpp
