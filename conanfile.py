from conan import ConanFile
from conan.tools.cmake import CMake, CMakeToolchain, cmake_layout

class Clio(ConanFile):
    name = 'clio'
    license = 'ISC'
    author = 'Alex Kremer <akremer@ripple.com>, John Freeman <jfreeman@ripple.com>'
    url = 'https://github.com/xrplf/clio'
    description = 'Clio RPC server'
    settings = 'os', 'compiler', 'build_type', 'arch'
    options = {
        'static': [True, False],              # static linkage
        'fPIC': [True, False],                # unused?
        'verbose': [True, False],
        'tests': [True, False],               # build unit tests; create `clio_tests` binary
        'integration_tests': [True, False],   # build integration tests; create `clio_integration_tests` binary
        'benchmark': [True, False],           # build benchmarks; create `clio_benchmarks` binary
        'docs': [True, False],                # doxygen API docs; create custom target 'docs'
        'packaging': [True, False],           # create distribution packages
        'coverage': [True, False],            # build for test coverage report; create custom target `clio_tests-ccov`
        'lint': [True, False],                # run clang-tidy checks during compilation
    }

    requires = [
        'boost/1.82.0',
        'cassandra-cpp-driver/2.17.0',
        'fmt/10.1.1',
        'protobuf/3.21.9',
        'grpc/1.50.1',
        'openssl/1.1.1u',
<<<<<<< HEAD
        'xrpl-mpt/2.1.0-rc1',
=======
        'xrpl/2.3.0-b1',
>>>>>>> d536433d
        'libbacktrace/cci.20210118'
    ]

    default_options = {
        'static': False,
        'fPIC': True,
        'verbose': False,
        'tests': False,
        'integration_tests': False,
        'benchmark': False,
        'packaging': False,
        'coverage': False,
        'lint': False,
        'docs': False,
        
        'xrpl/*:tests': False,
        'xrpl/*:rocksdb': False,
        'cassandra-cpp-driver/*:shared': False,
        'date/*:header_only': True,
        'grpc/*:shared': False,
        'grpc/*:secure': True,
        'libpq/*:shared': False,
        'lz4/*:shared': False,
        'openssl/*:shared': False,
        'protobuf/*:shared': False,
        'protobuf/*:with_zlib': True,
        'snappy/*:shared': False,
        'gtest/*:no_main': True,
    }

    exports_sources = (
        'CMakeLists.txt', 'cmake/*', 'src/*'
    )

    def requirements(self):
        if self.options.tests or self.options.integration_tests:
            self.requires('gtest/1.14.0')
        if self.options.benchmark:
            self.requires('benchmark/1.8.3')

    def configure(self):
        if self.settings.compiler == 'apple-clang':
            self.options['boost'].visibility = 'global'

    def layout(self):
        cmake_layout(self)
        # Fix this setting to follow the default introduced in Conan 1.48 
        # to align with our build instructions.
        self.folders.generators = 'build/generators'

    generators = 'CMakeDeps'
    def generate(self):
        tc = CMakeToolchain(self)
        tc.variables['verbose'] = self.options.verbose
        tc.variables['static'] = self.options.static
        tc.variables['tests'] = self.options.tests
        tc.variables['integration_tests'] = self.options.integration_tests
        tc.variables['coverage'] = self.options.coverage
        tc.variables['lint'] = self.options.lint
        tc.variables['docs'] = self.options.docs
        tc.variables['packaging'] = self.options.packaging
        tc.variables['benchmark'] = self.options.benchmark
        tc.generate()

    def build(self):
        cmake = CMake(self)
        cmake.configure()
        cmake.build()

    def package(self):
        cmake = CMake(self)
        cmake.install()<|MERGE_RESOLUTION|>--- conflicted
+++ resolved
@@ -28,11 +28,7 @@
         'protobuf/3.21.9',
         'grpc/1.50.1',
         'openssl/1.1.1u',
-<<<<<<< HEAD
-        'xrpl-mpt/2.1.0-rc1',
-=======
-        'xrpl/2.3.0-b1',
->>>>>>> d536433d
+        'xrpl-mpt/2.3.0-b1',
         'libbacktrace/cci.20210118'
     ]
 
