from conan import ConanFile
from conan.tools.cmake import CMake, CMakeToolchain, cmake_layout

class Clio(ConanFile):
    name = 'clio'
    license = 'ISC'
    author = 'Alex Kremer <akremer@ripple.com>, John Freeman <jfreeman@ripple.com>'
    url = 'https://github.com/xrplf/clio'
    description = 'Clio RPC server'
    settings = 'os', 'compiler', 'build_type', 'arch'
    options = {
        'static': [True, False],              # static linkage
        'verbose': [True, False],
        'tests': [True, False],               # build unit tests; create `clio_tests` binary
        'integration_tests': [True, False],   # build integration tests; create `clio_integration_tests` binary
        'benchmark': [True, False],           # build benchmarks; create `clio_benchmarks` binary
        'docs': [True, False],                # doxygen API docs; create custom target 'docs'
        'packaging': [True, False],           # create distribution packages
        'coverage': [True, False],            # build for test coverage report; create custom target `clio_tests-ccov`
        'lint': [True, False],                # run clang-tidy checks during compilation
    }

<<<<<<< HEAD
=======
    requires = [
        'boost/1.82.0',
        'cassandra-cpp-driver/2.17.1',
        'fmt/10.1.1',
        'protobuf/3.21.9',
        'grpc/1.50.1',
        'openssl/1.1.1u',
        'xrpl/2.3.0-b1',
        'libbacktrace/cci.20210118'
    ]

>>>>>>> 7a9a1656
    default_options = {
        'static': False,
        'verbose': False,
        'tests': False,
        'integration_tests': False,
        'benchmark': False,
        'packaging': False,
        'coverage': False,
        'lint': False,
        'docs': False,
        
        'xrpl/*:tests': False,
        'xrpl/*:rocksdb': False,
        'cassandra-cpp-driver/*:shared': False,
        'date/*:header_only': True,
        'grpc/*:shared': False,
        'grpc/*:secure': True,
        'libpq/*:shared': False,
        'lz4/*:shared': False,
        'openssl/*:shared': False,
        'protobuf/*:shared': False,
        'protobuf/*:with_zlib': True,
        'snappy/*:shared': False,
        'gtest/*:no_main': True,
        'benchmark/*:header_only': True, # Set options for benchmark if applicable
    }

    exports_sources = (
        'CMakeLists.txt', 'cmake/*', 'src/*'
    )

    def requirements(self):
        if self.options.tests or self.options.integration_tests:
            self.requires('gtest/1.14.0')
        if self.options.benchmark:
            self.requires('benchmark/1.8.3')

    def configure(self):
        if self.settings.compiler == 'apple-clang':
            self.options['boost'].visibility = 'global'

    def layout(self):
        cmake_layout(self)
        self.folders.generators = 'build/generators'

    generators = 'CMakeDeps'

    def generate(self):
        tc = CMakeToolchain(self)
        tc.variables['verbose'] = self.options.verbose
        tc.variables['static'] = self.options.static
        tc.variables['tests'] = self.options.tests
        tc.variables['integration_tests'] = self.options.integration_tests
        tc.variables['coverage'] = self.options.coverage
        tc.variables['lint'] = self.options.lint
        tc.variables['docs'] = self.options.docs
        tc.variables['packaging'] = self.options.packaging
        tc.variables['benchmark'] = self.options.benchmark
        tc.generate()

    def build(self):
        cmake = CMake(self)
        cmake.configure()
        cmake.build()

    def package(self):
        cmake = CMake(self)
        cmake.install()<|MERGE_RESOLUTION|>--- conflicted
+++ resolved
@@ -20,11 +20,9 @@
         'lint': [True, False],                # run clang-tidy checks during compilation
     }
 
-<<<<<<< HEAD
-=======
     requires = [
         'boost/1.82.0',
-        'cassandra-cpp-driver/2.17.1',
+        'cassandra-cpp-driver/2.17.1',        # Updated version
         'fmt/10.1.1',
         'protobuf/3.21.9',
         'grpc/1.50.1',
@@ -33,7 +31,6 @@
         'libbacktrace/cci.20210118'
     ]
 
->>>>>>> 7a9a1656
     default_options = {
         'static': False,
         'verbose': False,
@@ -58,7 +55,6 @@
         'protobuf/*:with_zlib': True,
         'snappy/*:shared': False,
         'gtest/*:no_main': True,
-        'benchmark/*:header_only': True, # Set options for benchmark if applicable
     }
 
     exports_sources = (
