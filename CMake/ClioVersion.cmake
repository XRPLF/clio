--- conflicted
+++ resolved
@@ -20,23 +20,11 @@
   set(BRANCH "dev")
 endif ()
 
-<<<<<<< HEAD
-if (NOT (BRANCH MATCHES master OR BRANCH MATCHES release/*)) # for develop and any other branch name YYYYMMDDHMS-<branch>-<git-rev>
-  execute_process (COMMAND date +%Y%m%d%H%M%S OUTPUT_VARIABLE DATE OUTPUT_STRIP_TRAILING_WHITESPACE)
-  set (VERSION "${DATE}-${BRANCH}-${REV}")
-  set (DOC_CLIO_VERSION "develop")
-else ()
-  set (GIT_COMMAND describe --tags)
-  execute_process (COMMAND ${GIT_EXECUTABLE} ${GIT_COMMAND} 
-    WORKING_DIRECTORY ${CMAKE_SOURCE_DIR}
-    OUTPUT_VARIABLE TAG_VERSION OUTPUT_STRIP_TRAILING_WHITESPACE)
-  set (VERSION "${TAG_VERSION}-${REV}")
-  set (DOC_CLIO_VERSION "${TAG_VERSION}")
-=======
 if (NOT (BRANCH MATCHES master OR BRANCH MATCHES release/*)) # for develop and any other branch name
                                                              # YYYYMMDDHMS-<branch>-<git-rev>
   execute_process(COMMAND date +%Y%m%d%H%M%S OUTPUT_VARIABLE DATE OUTPUT_STRIP_TRAILING_WHITESPACE)
   set(VERSION "${DATE}-${BRANCH}-${REV}")
+  set(DOC_CLIO_VERSION "develop")
 else ()
   set(GIT_COMMAND describe --tags)
   execute_process(
@@ -44,7 +32,7 @@
     OUTPUT_STRIP_TRAILING_WHITESPACE
   )
   set(VERSION "${TAG_VERSION}-${REV}")
->>>>>>> 98ebc92b
+  set(DOC_CLIO_VERSION "${TAG_VERSION}")
 endif ()
 
 if (CMAKE_BUILD_TYPE MATCHES Debug)
