--- conflicted
+++ resolved
@@ -37,13 +37,13 @@
 using namespace etl::impl;
 
 struct ForwardingSourceTests : SyncAsioContextTest {
-<<<<<<< HEAD
     TestWsServer server_{ctx, "0.0.0.0"};
-    ForwardingSource forwardingSource{"127.0.0.1", server_.port(), std::chrono::milliseconds{1}};
-=======
-    TestWsServer server_{ctx, "0.0.0.0", 11114};
-    ForwardingSource forwardingSource{"127.0.0.1", "11114", std::chrono::milliseconds{1}, std::chrono::milliseconds{1}};
->>>>>>> 5ba08b1d
+    ForwardingSource forwardingSource{
+        "127.0.0.1",
+        server_.port(),
+        std::chrono::milliseconds{1},
+        std::chrono::milliseconds{1}
+    };
 };
 
 TEST_F(ForwardingSourceTests, ConnectionFailed)
