//------------------------------------------------------------------------------
/*
    This file is part of clio: https://github.com/XRPLF/clio
    Copyright (c) 2024, the clio developers.

    Permission to use, copy, modify, and distribute this software for any
    purpose with or without fee is hereby granted, provided that the above
    copyright notice and this permission notice appear in all copies.

    THE  SOFTWARE IS PROVIDED "AS IS" AND THE AUTHOR DISCLAIMS ALL WARRANTIES
    WITH  REGARD  TO  THIS  SOFTWARE  INCLUDING  ALL  IMPLIED  WARRANTIES  OF
    MERCHANTABILITY  AND  FITNESS. IN NO EVENT SHALL THE AUTHOR BE LIABLE FOR
    ANY  SPECIAL,  DIRECT,  INDIRECT, OR CONSEQUENTIAL DAMAGES OR ANY DAMAGES
    WHATSOEVER  RESULTING  FROM  LOSS  OF USE, DATA OR PROFITS, WHETHER IN AN
    ACTION  OF  CONTRACT, NEGLIGENCE OR OTHER TORTIOUS ACTION, ARISING OUT OF
    OR IN CONNECTION WITH THE USE OR PERFORMANCE OF THIS SOFTWARE.
*/
//==============================================================================

#pragma once

#include "util/requests/Types.hpp"

#include <boost/asio/io_context.hpp>
#include <boost/asio/ip/tcp.hpp>
#include <boost/asio/spawn.hpp>
#include <boost/beast/core/tcp_stream.hpp>
#include <boost/beast/websocket/stream.hpp>

#include <expected>
#include <functional>
#include <memory>
#include <optional>
#include <string>
<<<<<<< HEAD
#include <string_view>
=======
#include <vector>
>>>>>>> 437ea7bf

class TestWsConnection {
    boost::beast::websocket::stream<boost::beast::tcp_stream> ws_;
    std::vector<util::requests::HttpHeader> headers_;

public:
    using SendCallback = std::function<void()>;
    using ReceiveCallback = std::function<void(std::string)>;

    TestWsConnection(
        boost::beast::websocket::stream<boost::beast::tcp_stream> wsStream,
        std::vector<util::requests::HttpHeader> headers
    );

    TestWsConnection(TestWsConnection&& other);

    // returns error message if error occurs
    std::optional<std::string>
    send(std::string const& message, boost::asio::yield_context yield);

    // returns nullopt if the connection is closed
    std::optional<std::string>
    receive(boost::asio::yield_context yield);

    std::optional<std::string>
    close(boost::asio::yield_context yield);

    std::vector<util::requests::HttpHeader> const&
    headers() const;
};
using TestWsConnectionPtr = std::unique_ptr<TestWsConnection>;

class TestWsServer {
    boost::asio::ip::tcp::acceptor acceptor_;

public:
    TestWsServer(boost::asio::io_context& context, std::string const& host, int port);

    std::expected<TestWsConnection, util::requests::RequestError>
    acceptConnection(boost::asio::yield_context yield);

    void
    acceptConnectionAndDropIt(boost::asio::yield_context yield);

    boost::asio::ip::tcp::socket
    acceptConnectionWithoutHandshake(boost::asio::yield_context yield);
};<|MERGE_RESOLUTION|>--- conflicted
+++ resolved
@@ -32,11 +32,8 @@
 #include <memory>
 #include <optional>
 #include <string>
-<<<<<<< HEAD
 #include <string_view>
-=======
 #include <vector>
->>>>>>> 437ea7bf
 
 class TestWsConnection {
     boost::beast::websocket::stream<boost::beast::tcp_stream> ws_;
