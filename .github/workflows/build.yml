--- conflicted
+++ resolved
@@ -29,10 +29,7 @@
           - suffix: rpm
             image: rippleci/clio-rpm-builder:2022-09-17
             script: rpm
-<<<<<<< HEAD
-=======
 
->>>>>>> ec5d1eb6
     container:
       image: ${{ matrix.type.image }}
 
@@ -71,61 +68,6 @@
           name: clio_tests-${{ matrix.type.suffix }}
           path: ${{ github.workspace }}/clio_tests
 
-<<<<<<< HEAD
-  sign:
-    name: Sign packages
-    needs: build_clio
-    runs-on: ubuntu-20.04
-    if: github.ref == 'refs/heads/master' || github.ref == 'refs/heads/release' || github.ref == 'refs/heads/develop'
-    env:
-      GPG_KEY_B64: ${{ secrets.GPG_KEY_B64 }}
-      GPG_KEY_PASS_B64: ${{ secrets.GPG_KEY_PASS_B64 }}
-    strategy:
-      fail-fast: false
-      matrix:
-        type:
-          - suffix: deb
-            image: ubuntu:20.04
-            script: dpkg
-          # - suffix: rpm
-          #   image: centos:7
-          #   script: rpm
-    container:
-      image: ${{ matrix.type.image }}
-    steps:
-      - uses: actions/checkout@v3
-      - name: Install dpkg-sig
-        run: |
-          apt-get update && apt-get install -y dpkg-sig gnupg
-      - name: Get package artifact
-        uses: actions/download-artifact@v3
-        with:
-          name: clio_${{ matrix.type.suffix }}_packages
-
-      - name: find packages
-        run: find . -name "*.${{ matrix.type.suffix }}"
-
-      - name: Sign packages
-        uses: ./.github/actions/sign
-
-
-      - name: Verify the signature
-        run: |
-          set -e
-          for PKG in $(ls *.deb); do
-            gpg --verify "${PKG}"
-          done
-
-      - name: Get short SHA
-        id: shortsha
-        run: echo "::set-output name=sha8::$(echo ${GITHUB_SHA} | cut -c1-8)"
-
-      - name: Artifact signed packages
-        uses: actions/upload-artifact@v2
-        with:
-          name: signed-clio-deb-packages-${{ steps.shortsha.outputs.sha8 }}
-          path: ${{ github.workspace }}/*.deb
-=======
   build_dev:
     name: ${{ matrix.os.name }} test
     needs: lint
@@ -183,7 +125,6 @@
         if ! cmake --build build -j$(nproc); then
           echo '# 🔥${{ matrix.os.name }}🔥 failed!💥' >> $GITHUB_STEP_SUMMARY
         fi
->>>>>>> ec5d1eb6
 
   test_clio:
     name: Test Clio
