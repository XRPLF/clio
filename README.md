--- conflicted
+++ resolved
@@ -237,7 +237,6 @@
 of the minimum and maximum supported versions hardcoded in `src/rpc/common/APIVersion.h`.
 > **Note:** See `example-config.json` for more details. 
 
-<<<<<<< HEAD
 ## Admin rights for requests
 
 By default clio checks admin privileges by IP address from request (only `127.0.0.1` is considered to be an admin).
@@ -250,7 +249,7 @@
 ```
 If the password is presented in the config, clio will check the Authorization header (if any) in each request for the password.
 Exactly equal password gains admin rights for the request or a websocket connection.
-=======
+
 ## Using clang-tidy for static analysis
 
 Minimum clang-tidy version required is 16.0.
@@ -265,7 +264,6 @@
 ```sh
 export CLIO_CLANG_TIDY_BIN=/opt/homebrew/opt/llvm@16/bin/clang-tidy
 ```
->>>>>>> caaa01bf
 
 ## Developing against `rippled` in standalone mode
 
