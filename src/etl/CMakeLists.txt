--- conflicted
+++ resolved
@@ -10,11 +10,8 @@
           NetworkValidatedLedgers.cpp
           NFTHelpers.cpp
           Source.cpp
-<<<<<<< HEAD
           MPTHelpers.cpp
-=======
           impl/AmendmentBlockHandler.cpp
->>>>>>> bc9ca41b
           impl/ForwardingCache.cpp
           impl/ForwardingSource.cpp
           impl/GrpcSource.cpp
