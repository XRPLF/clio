//------------------------------------------------------------------------------
/*
    This file is part of clio: https://github.com/XRPLF/clio
    Copyright (c) 2023, the clio developers.

    Permission to use, copy, modify, and distribute this software for any
    purpose with or without fee is hereby granted, provided that the above
    copyright notice and this permission notice appear in all copies.

    THE  SOFTWARE IS PROVIDED "AS IS" AND THE AUTHOR DISCLAIMS ALL WARRANTIES
    WITH  REGARD  TO  THIS  SOFTWARE  INCLUDING  ALL  IMPLIED  WARRANTIES  OF
    MERCHANTABILITY  AND  FITNESS. IN NO EVENT SHALL THE AUTHOR BE LIABLE FOR
    ANY  SPECIAL,  DIRECT,  INDIRECT, OR CONSEQUENTIAL DAMAGES OR ANY DAMAGES
    WHATSOEVER  RESULTING  FROM  LOSS  OF USE, DATA OR PROFITS, WHETHER IN AN
    ACTION  OF  CONTRACT, NEGLIGENCE OR OTHER TORTIOUS ACTION, ARISING OUT OF
    OR IN CONNECTION WITH THE USE OR PERFORMANCE OF THIS SOFTWARE.
*/
//==============================================================================

#pragma once

#include <data/BackendInterface.h>
#include <etl/NFTHelpers.h>
#include <util/log/Logger.h>

#include <ripple/proto/org/xrpl/rpc/v1/xrp_ledger.grpc.pb.h>
#include <grpcpp/grpcpp.h>

namespace etl::detail {

class AsyncCallData {
    util::Logger log_{"ETL"};

    std::unique_ptr<org::xrpl::rpc::v1::GetLedgerDataResponse> cur_;
    std::unique_ptr<org::xrpl::rpc::v1::GetLedgerDataResponse> next_;

    org::xrpl::rpc::v1::GetLedgerDataRequest request_;
    std::unique_ptr<grpc::ClientContext> context_;

    grpc::Status status_;
    unsigned char nextPrefix_;

    std::string lastKey_;

public:
    AsyncCallData(uint32_t seq, ripple::uint256 const& marker, std::optional<ripple::uint256> const& nextMarker)
    {
        request_.mutable_ledger()->set_sequence(seq);
        if (marker.isNonZero()) {
            request_.set_marker(marker.data(), ripple::uint256::size());
        }
        request_.set_user("ETL");
        nextPrefix_ = 0x00;
        if (nextMarker)
            nextPrefix_ = nextMarker->data()[0];

        unsigned char const prefix = marker.data()[0];

        LOG(log_.debug()) << "Setting up AsyncCallData. marker = " << ripple::strHex(marker)
                          << " . prefix = " << ripple::strHex(std::string(1, prefix))
                          << " . nextPrefix_ = " << ripple::strHex(std::string(1, nextPrefix_));

        assert(nextPrefix_ > prefix || nextPrefix_ == 0x00);

        cur_ = std::make_unique<org::xrpl::rpc::v1::GetLedgerDataResponse>();
        next_ = std::make_unique<org::xrpl::rpc::v1::GetLedgerDataResponse>();
        context_ = std::make_unique<grpc::ClientContext>();
    }

    enum class CallStatus { MORE, DONE, ERRORED };

    CallStatus
    process(
        std::unique_ptr<org::xrpl::rpc::v1::XRPLedgerAPIService::Stub>& stub,
        grpc::CompletionQueue& cq,
        BackendInterface& backend,
        bool abort,
        bool cacheOnly = false
    )
    {
        LOG(log_.trace()) << "Processing response. "
                          << "Marker prefix = " << getMarkerPrefix();
        if (abort) {
            LOG(log_.error()) << "AsyncCallData aborted";
            return CallStatus::ERRORED;
        }
        if (!status_.ok()) {
            LOG(log_.error()) << "AsyncCallData status_ not ok: "
                              << " code = " << status_.error_code() << " message = " << status_.error_message();
            return CallStatus::ERRORED;
        }
        if (!next_->is_unlimited()) {
<<<<<<< HEAD
            LOG(log_.warn()) << "AsyncCallData is_unlimited is false. Make sure "
                                "secure_gateway is set correctly at the ETL source";
=======
            LOG(log_.warn()) << "AsyncCallData is_unlimited is false. "
                             << "Make sure secure_gateway is set correctly at the ETL source";
>>>>>>> e0621219
        }

        std::swap(cur_, next_);

        bool more = true;

        // if no marker returned, we are done
        if (cur_->marker().empty())
            more = false;

        // if returned marker is greater than our end, we are done
        unsigned char const prefix = cur_->marker()[0];
        if (nextPrefix_ != 0x00 && prefix >= nextPrefix_)
            more = false;

        // if we are not done, make the next async call
        if (more) {
            request_.set_marker(cur_->marker());
            call(stub, cq);
        }

        auto const numObjects = cur_->ledger_objects().objects_size();
        LOG(log_.debug()) << "Writing " << numObjects << " objects";

        std::vector<data::LedgerObject> cacheUpdates;
        cacheUpdates.reserve(numObjects);

        for (int i = 0; i < numObjects; ++i) {
            auto& obj = *(cur_->mutable_ledger_objects()->mutable_objects(i));
            if (!more && nextPrefix_ != 0x00) {
                if (static_cast<unsigned char>(obj.key()[0]) >= nextPrefix_)
                    continue;
            }
            cacheUpdates.push_back(
                {*ripple::uint256::fromVoidChecked(obj.key()), {obj.mutable_data()->begin(), obj.mutable_data()->end()}}
            );
            if (!cacheOnly) {
                if (!lastKey_.empty())
                    backend.writeSuccessor(std::move(lastKey_), request_.ledger().sequence(), std::string{obj.key()});
                lastKey_ = obj.key();
                backend.writeNFTs(getNFTDataFromObj(request_.ledger().sequence(), obj.key(), obj.data()));
                backend.writeLedgerObject(
                    std::move(*obj.mutable_key()), request_.ledger().sequence(), std::move(*obj.mutable_data())
                );
            }
        }
        backend.cache().update(cacheUpdates, request_.ledger().sequence(), cacheOnly);
        LOG(log_.debug()) << "Wrote " << numObjects << " objects. Got more: " << (more ? "YES" : "NO");

        return more ? CallStatus::MORE : CallStatus::DONE;
    }

    void
    call(std::unique_ptr<org::xrpl::rpc::v1::XRPLedgerAPIService::Stub>& stub, grpc::CompletionQueue& cq)
    {
        context_ = std::make_unique<grpc::ClientContext>();

        std::unique_ptr<grpc::ClientAsyncResponseReader<org::xrpl::rpc::v1::GetLedgerDataResponse>> rpc(
            stub->PrepareAsyncGetLedgerData(context_.get(), request_, &cq)
        );

        rpc->StartCall();

        rpc->Finish(next_.get(), &status_, this);
    }

    std::string
    getMarkerPrefix()
    {
        if (next_->marker().empty()) {
            return "";
        }
        return ripple::strHex(std::string{next_->marker().data()[0]});
    }

    std::string
    getLastKey()
    {
        return lastKey_;
    }
};

}  // namespace etl::detail<|MERGE_RESOLUTION|>--- conflicted
+++ resolved
@@ -90,13 +90,8 @@
             return CallStatus::ERRORED;
         }
         if (!next_->is_unlimited()) {
-<<<<<<< HEAD
-            LOG(log_.warn()) << "AsyncCallData is_unlimited is false. Make sure "
-                                "secure_gateway is set correctly at the ETL source";
-=======
             LOG(log_.warn()) << "AsyncCallData is_unlimited is false. "
                              << "Make sure secure_gateway is set correctly at the ETL source";
->>>>>>> e0621219
         }
 
         std::swap(cur_, next_);
