--- conflicted
+++ resolved
@@ -195,7 +195,6 @@
     }
 };
 
-<<<<<<< HEAD
 inline std::vector<AsyncCallData>
 makeAsyncCallData(uint32_t const sequence, uint32_t const numMarkers)
 {
@@ -213,7 +212,4 @@
     return result;
 }
 
-}  // namespace etl::detail
-=======
-}  // namespace etl::impl
->>>>>>> cce695c5
+}  // namespace etl::impl