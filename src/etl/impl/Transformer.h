--- conflicted
+++ resolved
@@ -258,12 +258,8 @@
                     auto const oldFirstDir = backend_->cache().getSuccessor(bookBase, lgrInfo.seq - 1);
                     assert(oldFirstDir);
 
-<<<<<<< HEAD
-                    // We deleted the first directory, or we added a directory prior to the old first directory
-=======
                     // We deleted the first directory, or we added a directory prior to the old first
                     // directory
->>>>>>> e0621219
                     if ((isDeleted && key == oldFirstDir->key) || (!isDeleted && key < oldFirstDir->key)) {
                         LOG(log_.debug())
                             << "Need to recalculate book base successor. base = " << ripple::strHex(bookBase)
