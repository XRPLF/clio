--- conflicted
+++ resolved
@@ -81,13 +81,8 @@
             return;
 
         if (derived().ws().is_open()) {
-<<<<<<< HEAD
-            // onStop() also calls close(). If the async_close is called twice, an assertion fails. Using closing_ makes
-            // sure async_close is only called once
-=======
             // onStop() also calls close(). If the async_close is called twice, an assertion fails. Using closing_
             // makes sure async_close is only called once
->>>>>>> e0621219
             closing_ = true;
             derived().ws().async_close(boost::beast::websocket::close_code::normal, [this, startAgain](auto ec) {
                 if (ec) {
