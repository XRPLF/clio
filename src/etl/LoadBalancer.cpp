//------------------------------------------------------------------------------
/*
    This file is part of clio: https://github.com/XRPLF/clio
    Copyright (c) 2023, the clio developers.

    Permission to use, copy, modify, and distribute this software for any
    purpose with or without fee is hereby granted, provided that the above
    copyright notice and this permission notice appear in all copies.

    THE  SOFTWARE IS PROVIDED "AS IS" AND THE AUTHOR DISCLAIMS ALL WARRANTIES
    WITH  REGARD  TO  THIS  SOFTWARE  INCLUDING  ALL  IMPLIED  WARRANTIES  OF
    MERCHANTABILITY  AND  FITNESS. IN NO EVENT SHALL THE AUTHOR BE LIABLE FOR
    ANY  SPECIAL,  DIRECT,  INDIRECT, OR CONSEQUENTIAL DAMAGES OR ANY DAMAGES
    WHATSOEVER  RESULTING  FROM  LOSS  OF USE, DATA OR PROFITS, WHETHER IN AN
    ACTION  OF  CONTRACT, NEGLIGENCE OR OTHER TORTIOUS ACTION, ARISING OUT OF
    OR IN CONNECTION WITH THE USE OR PERFORMANCE OF THIS SOFTWARE.
*/
//==============================================================================

#include "etl/LoadBalancer.hpp"

#include "data/BackendInterface.hpp"
#include "etl/ETLHelpers.hpp"
#include "etl/ETLState.hpp"
#include "etl/Source.hpp"
#include "feed/SubscriptionManagerInterface.hpp"
#include "util/Constants.hpp"
#include "util/Random.hpp"
#include "util/log/Logger.hpp"

#include <boost/asio/io_context.hpp>
#include <boost/asio/spawn.hpp>
#include <boost/json/array.hpp>
#include <boost/json/object.hpp>
#include <boost/json/value.hpp>
#include <fmt/core.h>

#include <algorithm>
#include <chrono>
#include <cmath>
#include <cstddef>
#include <cstdint>
#include <memory>
#include <optional>
#include <stdexcept>
#include <string>
#include <thread>
#include <utility>
#include <vector>

using namespace util;

namespace etl {

std::shared_ptr<LoadBalancer>
LoadBalancer::make_LoadBalancer(
    Config const& config,
    boost::asio::io_context& ioc,
    std::shared_ptr<BackendInterface> backend,
    std::shared_ptr<feed::SubscriptionManagerInterface> subscriptions,
    std::shared_ptr<NetworkValidatedLedgersInterface> validatedLedgers,
    SourceFactory sourceFactory
)
{
    return std::make_shared<LoadBalancer>(
        config, ioc, std::move(backend), std::move(subscriptions), std::move(validatedLedgers), std::move(sourceFactory)
    );
}

LoadBalancer::LoadBalancer(
    Config const& config,
    boost::asio::io_context& ioc,
    std::shared_ptr<BackendInterface> backend,
    std::shared_ptr<feed::SubscriptionManagerInterface> subscriptions,
    std::shared_ptr<NetworkValidatedLedgersInterface> validatedLedgers,
    SourceFactory sourceFactory
)
{
    auto const forwardingCacheTimeout = config.valueOr<float>("forwarding_cache_timeout", 0.f);
    if (forwardingCacheTimeout > 0.f) {
        forwardingCache_ = impl::ForwardingCache{std::chrono::milliseconds{
            std::lroundf(forwardingCacheTimeout * static_cast<float>(util::MILLISECONDS_PER_SECOND))
        }};
    }

    static constexpr std::uint32_t MAX_DOWNLOAD = 256;
    if (auto value = config.maybeValue<uint32_t>("num_markers"); value) {
        downloadRanges_ = std::clamp(*value, 1u, MAX_DOWNLOAD);
    } else if (backend->fetchLedgerRange()) {
        downloadRanges_ = 4;
    }

    auto const allowNoEtl = config.valueOr("allow_no_etl", false);

    auto const checkOnETLFailure = [this, allowNoEtl](std::string const& log) {
        LOG(log_.warn()) << log;

        if (!allowNoEtl) {
            LOG(log_.error()) << "Set allow_no_etl as true in config to allow clio run without valid ETL sources.";
            throw std::logic_error("ETL configuration error.");
        }
    };

    for (auto const& entry : config.array("etl_sources")) {
        auto source = sourceFactory(
            entry,
            ioc,
            backend,
            subscriptions,
            validatedLedgers,
            [this]() {
                if (not hasForwardingSource_)
                    chooseForwardingSource();
            },
            [this]() { chooseForwardingSource(); },
            [this]() { forwardingCache_->invalidate(); }
        );

        // checking etl node validity
        auto const stateOpt = ETLState::fetchETLStateFromSource(*source);

        if (!stateOpt) {
            checkOnETLFailure(fmt::format(
                "Failed to fetch ETL state from source = {} Please check the configuration and network",
                source->toString()
            ));
        } else if (etlState_ && etlState_->networkID && stateOpt->networkID &&
                   etlState_->networkID != stateOpt->networkID) {
            checkOnETLFailure(fmt::format(
                "ETL sources must be on the same network. Source network id = {} does not match others network id = {}",
                *(stateOpt->networkID),
                *(etlState_->networkID)
            ));
        } else {
            etlState_ = stateOpt;
        }

        sources_.push_back(std::move(source));
        LOG(log_.info()) << "Added etl source - " << sources_.back()->toString();
    }

    if (sources_.empty())
        checkOnETLFailure("No ETL sources configured. Please check the configuration");

    // This is made separate from source creation to prevent UB in case one of the sources will call
    // chooseForwardingSource while we are still filling the sources_ vector
    for (auto const& source : sources_) {
        source->run();
    }
}

LoadBalancer::~LoadBalancer()
{
    sources_.clear();
}

std::pair<std::vector<std::string>, bool>
LoadBalancer::loadInitialLedger(uint32_t sequence, bool cacheOnly)
{
    std::vector<std::string> response;
    auto const success = execute(
        [this, &response, &sequence, cacheOnly](auto& source) {
            auto [data, res] = source->loadInitialLedger(sequence, downloadRanges_, cacheOnly);

            if (!res) {
<<<<<<< HEAD
                LOG(log_.error()) << "Failed to download initial ledger."
                                  << " Sequence = " << sequence << " source = " << source->toString();
=======
                LOG(log_.error()) << "Failed to download initial ledger. Sequence = " << sequence
                                  << " source = " << source.toString();
>>>>>>> d5ed0cff
            } else {
                response = std::move(data);
            }

            return res;
        },
        sequence
    );
    return {std::move(response), success};
}

LoadBalancer::OptionalGetLedgerResponseType
LoadBalancer::fetchLedger(uint32_t ledgerSequence, bool getObjects, bool getObjectNeighbors)
{
    GetLedgerResponseType response;
    bool const success = execute(
        [&response, ledgerSequence, getObjects, getObjectNeighbors, log = log_](auto& source) {
            auto [status, data] = source->fetchLedger(ledgerSequence, getObjects, getObjectNeighbors);
            response = std::move(data);
            if (status.ok() && response.validated()) {
                LOG(log.info()) << "Successfully fetched ledger = " << ledgerSequence
                                << " from source = " << source->toString();
                return true;
            }

            LOG(log.warn()) << "Could not fetch ledger " << ledgerSequence << ", Reply: " << response.DebugString()
                            << ", error_code: " << status.error_code() << ", error_msg: " << status.error_message()
                            << ", source = " << source->toString();
            return false;
        },
        ledgerSequence
    );
    if (success) {
        return response;
    }
    return {};
}

std::optional<boost::json::object>
LoadBalancer::forwardToRippled(
    boost::json::object const& request,
    std::optional<std::string> const& clientIp,
    boost::asio::yield_context yield
)
{
    if (forwardingCache_) {
        if (auto cachedResponse = forwardingCache_->get(request); cachedResponse) {
            return cachedResponse;
        }
    }

    std::size_t sourceIdx = 0;
    if (!sources_.empty())
        sourceIdx = util::Random::uniform(0ul, sources_.size() - 1);

    auto numAttempts = 0u;

    std::optional<boost::json::object> response;
    while (numAttempts < sources_.size()) {
        if (auto res = sources_[sourceIdx]->forwardToRippled(request, clientIp, yield)) {
            response = std::move(res);
            break;
        }

        sourceIdx = (sourceIdx + 1) % sources_.size();
        ++numAttempts;
    }

    if (response and forwardingCache_ and not response->contains("error"))
        forwardingCache_->put(request, *response);

    return response;
}

boost::json::value
LoadBalancer::toJson() const
{
    boost::json::array ret;
    for (auto& src : sources_)
        ret.push_back(src->toJson());

    return ret;
}

template <typename Func>
bool
LoadBalancer::execute(Func f, uint32_t ledgerSequence)
{
    std::size_t sourceIdx = 0;
    if (!sources_.empty())
        sourceIdx = util::Random::uniform(0ul, sources_.size() - 1);

    auto numAttempts = 0;

    while (true) {
        auto& source = sources_[sourceIdx];

        LOG(log_.debug()) << "Attempting to execute func. ledger sequence = " << ledgerSequence
                          << " - source = " << source->toString();
        // Originally, it was (source->hasLedger(ledgerSequence) || true)
        /* Sometimes rippled has ledger but doesn't actually know. However,
        but this does NOT happen in the normal case and is safe to remove
        This || true is only needed when loading full history standalone */
        if (source->hasLedger(ledgerSequence)) {
            bool const res = f(source);
            if (res) {
                LOG(log_.debug()) << "Successfully executed func at source = " << source->toString()
                                  << " - ledger sequence = " << ledgerSequence;
                break;
            }

            LOG(log_.warn()) << "Failed to execute func at source = " << source->toString()
                             << " - ledger sequence = " << ledgerSequence;
        } else {
            LOG(log_.warn()) << "Ledger not present at source = " << source->toString()
                             << " - ledger sequence = " << ledgerSequence;
        }
        sourceIdx = (sourceIdx + 1) % sources_.size();
        numAttempts++;
        if (numAttempts % sources_.size() == 0) {
            LOG(log_.info()) << "Ledger sequence " << ledgerSequence
                             << " is not yet available from any configured sources. Sleeping and trying again";
            std::this_thread::sleep_for(std::chrono::seconds(2));
        }
    }
    return true;
}

std::optional<ETLState>
LoadBalancer::getETLState() noexcept
{
    if (!etlState_) {
        // retry ETLState fetch
        etlState_ = ETLState::fetchETLStateFromSource(*this);
    }
    return etlState_;
}

void
LoadBalancer::chooseForwardingSource()
{
    hasForwardingSource_ = false;
    for (auto& source : sources_) {
        if (source->isConnected()) {
            source->setForwarding(true);
            hasForwardingSource_ = true;
            return;
        }
    }
}

}  // namespace etl<|MERGE_RESOLUTION|>--- conflicted
+++ resolved
@@ -163,13 +163,8 @@
             auto [data, res] = source->loadInitialLedger(sequence, downloadRanges_, cacheOnly);
 
             if (!res) {
-<<<<<<< HEAD
-                LOG(log_.error()) << "Failed to download initial ledger."
-                                  << " Sequence = " << sequence << " source = " << source->toString();
-=======
-                LOG(log_.error()) << "Failed to download initial ledger. Sequence = " << sequence
-                                  << " source = " << source.toString();
->>>>>>> d5ed0cff
+                LOG(log_.error()) << "Failed to download initial ledger." << " Sequence = " << sequence
+                                  << " source = " << source->toString();
             } else {
                 response = std::move(data);
             }
