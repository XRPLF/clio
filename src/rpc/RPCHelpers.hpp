//------------------------------------------------------------------------------
/*
    This file is part of clio: https://github.com/XRPLF/clio
    Copyright (c) 2022, the clio developers.

    Permission to use, copy, modify, and distribute this software for any
    purpose with or without fee is hereby granted, provided that the above
    copyright notice and this permission notice appear in all copies.

    THE  SOFTWARE IS PROVIDED "AS IS" AND THE AUTHOR DISCLAIMS ALL WARRANTIES
    WITH  REGARD  TO  THIS  SOFTWARE  INCLUDING  ALL  IMPLIED  WARRANTIES  OF
    MERCHANTABILITY  AND  FITNESS. IN NO EVENT SHALL THE AUTHOR BE LIABLE FOR
    ANY  SPECIAL,  DIRECT,  INDIRECT, OR CONSEQUENTIAL DAMAGES OR ANY DAMAGES
    WHATSOEVER  RESULTING  FROM  LOSS  OF USE, DATA OR PROFITS, WHETHER IN AN
    ACTION  OF  CONTRACT, NEGLIGENCE OR OTHER TORTIOUS ACTION, ARISING OUT OF
    OR IN CONNECTION WITH THE USE OR PERFORMANCE OF THIS SOFTWARE.
*/
//==============================================================================

/** @file */
#pragma once

/*
 * This file contains a variety of utility functions used when executing the handlers.
 */

#include "data/BackendInterface.hpp"
#include "data/Types.hpp"
#include "rpc/Errors.hpp"
#include "rpc/common/Types.hpp"
#include "util/JsonUtils.hpp"
#include "util/log/Logger.hpp"
#include "web/Context.hpp"

#include <boost/asio/spawn.hpp>
#include <boost/json/array.hpp>
#include <boost/json/object.hpp>
#include <boost/json/value.hpp>
#include <boost/regex.hpp>
#include <boost/regex/v5/regex_fwd.hpp>
#include <boost/regex/v5/regex_match.hpp>
#include <fmt/core.h>
#include <ripple/basics/XRPAmount.h>
#include <ripple/basics/base_uint.h>
#include <ripple/json/json_value.h>
#include <ripple/protocol/AccountID.h>
#include <ripple/protocol/Book.h>
#include <ripple/protocol/Fees.h>
#include <ripple/protocol/Indexes.h>
#include <ripple/protocol/Issue.h>
#include <ripple/protocol/Keylet.h>
#include <ripple/protocol/LedgerHeader.h>
#include <ripple/protocol/PublicKey.h>
#include <ripple/protocol/Rate.h>
#include <ripple/protocol/STAmount.h>
#include <ripple/protocol/STBase.h>
#include <ripple/protocol/STLedgerEntry.h>
#include <ripple/protocol/STObject.h>
#include <ripple/protocol/STTx.h>
#include <ripple/protocol/SecretKey.h>
#include <ripple/protocol/TxMeta.h>
#include <ripple/protocol/UintTypes.h>

#include <chrono>
#include <cstddef>
#include <cstdint>
#include <functional>
#include <memory>
#include <optional>
#include <string>
#include <tuple>
#include <utility>
#include <variant>
#include <vector>

namespace rpc {

/** @brief Enum for NFT json manipulation */
enum class NFTokenjson { ENABLE, DISABLE };

/**
 * @brief Get a ripple::AccountID from its string representation
 *
 * @param account The string representation of the account
 * @return The account ID or std::nullopt if the string is not a valid account
 */
std::optional<ripple::AccountID>
accountFromStringStrict(std::string const& account);

/**
 * @brief Check whether the SLE is owned by the account
 *
 * @param sle The ledger entry
 * @param accountID The account ID
 * @return true if the SLE is owned by the account
 */
bool
isOwnedByAccount(ripple::SLE const& sle, ripple::AccountID const& accountID);

/**
 * @brief Get the start hint for the account
 *
 * @param sle The ledger entry
 * @param accountID The account ID
 * @return The start hint
 */
std::uint64_t
getStartHint(ripple::SLE const& sle, ripple::AccountID const& accountID);

/**
 * @brief Parse the account cursor from the JSON
 *
 * @param jsonCursor The JSON cursor
 * @return The parsed account cursor
 */
std::optional<AccountCursor>
parseAccountCursor(std::optional<std::string> jsonCursor);

// TODO this function should probably be in a different file and namespace
/**
 * @brief Deserialize a TransactionAndMetadata into a pair of STTx and STObject
 *
 * @param blobs The TransactionAndMetadata to deserialize
 * @return The deserialized objects
 */
std::pair<std::shared_ptr<ripple::STTx const>, std::shared_ptr<ripple::STObject const>>
deserializeTxPlusMeta(data::TransactionAndMetadata const& blobs);

// TODO this function should probably be in a different file and namespace
/**
 * @brief Deserialize a TransactionAndMetadata into a pair of STTx and TxMeta
 *
 * @param blobs The TransactionAndMetadata to deserialize
 * @param seq The sequence number to set
 * @return The deserialized objects
 */
std::pair<std::shared_ptr<ripple::STTx const>, std::shared_ptr<ripple::TxMeta const>>
deserializeTxPlusMeta(data::TransactionAndMetadata const& blobs, std::uint32_t seq);

/**
 * @brief Convert a TransactionAndMetadata to two JSON objects
 *
 * @param blobs The TransactionAndMetadata to convert
 * @param apiVersion The api version to generate the JSON for
 * @param nftEnabled Whether to include NFT information in the JSON
 * @param networkId The network ID to use for ctid, not include ctid if nullopt
 * @return The JSON objects
 */
std::pair<boost::json::object, boost::json::object>
toExpandedJson(
    data::TransactionAndMetadata const& blobs,
    std::uint32_t apiVersion,
    NFTokenjson nftEnabled = NFTokenjson::DISABLE,
    std::optional<uint16_t> networkId = std::nullopt
);

/**
 * @brief Convert a TransactionAndMetadata to JSON object containing tx and metadata data in hex format. According to
 * the apiVersion, the key is "tx_blob" and "meta" or "meta_blob".
 * @param txnPlusMeta The TransactionAndMetadata to convert.
 * @param apiVersion The api version
 * @return The JSON object containing tx and metadata data in hex format.
 */
boost::json::object
toJsonWithBinaryTx(data::TransactionAndMetadata const& txnPlusMeta, std::uint32_t apiVersion);

/**
 * @brief Add "DeliverMax" which is the alias of "Amount" for "Payment" transaction to transaction json. Remove the
 * "Amount" field when version is greater than 1
 * @param txJson The transaction json object
 * @param apiVersion The api version
 */
void
insertDeliverMaxAlias(boost::json::object& txJson, std::uint32_t apiVersion);

/**
 * @brief Add "DeliveredAmount" to the transaction json object
 *
 * @param metaJson The metadata json object to add "DeliveredAmount"
 * @param txn The transaction object
 * @param meta The metadata object
 * @param date The date of the ledger
 * @return true if the "DeliveredAmount" is added to the metadata json object
 */
bool
insertDeliveredAmount(
    boost::json::object& metaJson,
    std::shared_ptr<ripple::STTx const> const& txn,
    std::shared_ptr<ripple::TxMeta const> const& meta,
    uint32_t date
);

/**
<<<<<<< HEAD
 * @brief Add "mpt_issuance_id" into MPTokenIssuanceCreate transaction json.
 */
bool
insertMPTIssuanceID(
    boost::json::object& metaJson,
    std::shared_ptr<ripple::STTx const> const& txn,
    std::shared_ptr<ripple::TxMeta const> const& meta
);

=======
 * @brief Convert STBase object to JSON
 *
 * @param obj The object to convert
 * @return The JSON object
 */
>>>>>>> 51150d84
boost::json::object
toJson(ripple::STBase const& obj);

/**
 * @brief Convert SLE to JSON
 *
 * @param sle The ledger entry to convert
 * @return The JSON object
 */
boost::json::object
toJson(ripple::SLE const& sle);

/**
 * @brief Convert a LedgerHeader to JSON object.
 *
 * @param info The LedgerHeader to convert.
 * @param binary Whether to convert in hex format.
 * @param apiVersion The api version
 * @return The JSON object.
 */
boost::json::object
toJson(ripple::LedgerHeader const& info, bool binary, std::uint32_t apiVersion);

/**
 * @brief Convert a TxMeta to JSON object.
 *
 * @param meta The TxMeta to convert.
 * @return The JSON object.
 */
boost::json::object
toJson(ripple::TxMeta const& meta);

using RippledJson = Json::Value;

/**
 * @brief Convert a RippledJson to boost::json::value
 *
 * @param value The RippledJson to convert
 * @return The JSON value
 */
boost::json::value
toBoostJson(RippledJson const& value);

/**
 * @brief Generate a JSON object to publish ledger message
 *
 * @param lgrInfo The ledger header
 * @param fees The fees
 * @param ledgerRange The ledger range
 * @param txnCount The transaction count
 * @return The JSON object
 */
boost::json::object
generatePubLedgerMessage(
    ripple::LedgerHeader const& lgrInfo,
    ripple::Fees const& fees,
    std::string const& ledgerRange,
    std::uint32_t txnCount
);

/**
 * @brief Get ledger info from the request
 *
 * @param backend The backend to use
 * @param ctx The context of the request
 * @return The ledger info or an error status
 */
std::variant<Status, ripple::LedgerHeader>
ledgerInfoFromRequest(std::shared_ptr<data::BackendInterface const> const& backend, web::Context const& ctx);

/**
 * @brief Get ledger info from hash or sequence
 *
 * @param backend The backend to use
 * @param yield The coroutine context
 * @param ledgerHash The optional ledger hash
 * @param ledgerIndex The optional ledger index
 * @param maxSeq The maximum sequence to search
 * @return The ledger info or an error status
 */
std::variant<Status, ripple::LedgerHeader>
getLedgerInfoFromHashOrSeq(
    BackendInterface const& backend,
    boost::asio::yield_context yield,
    std::optional<std::string> ledgerHash,
    std::optional<uint32_t> ledgerIndex,
    uint32_t maxSeq
);

/**
 * @brief Traverse nodes owned by an account
 *
 * @param backend The backend to use
 * @param owner The keylet of the owner
 * @param hexMarker The marker
 * @param startHint The start hint
 * @param sequence The sequence
 * @param limit The limit of nodes to traverse
 * @param yield The coroutine context
 * @param atOwnedNode The function to call for each owned node
 * @return The status or the account cursor
 */
std::variant<Status, AccountCursor>
traverseOwnedNodes(
    BackendInterface const& backend,
    ripple::Keylet const& owner,
    ripple::uint256 const& hexMarker,
    std::uint32_t startHint,
    std::uint32_t sequence,
    std::uint32_t limit,
    boost::asio::yield_context yield,
    std::function<void(ripple::SLE)> atOwnedNode
);

/**
 * @brief Traverse nodes owned by an account
 *
 * @note Like the other one but removes the account check
 *
 * @param backend The backend to use
 * @param accountID The account ID
 * @param sequence The sequence
 * @param limit The limit of nodes to traverse
 * @param jsonCursor The optional JSON cursor
 * @param yield The coroutine context
 * @param atOwnedNode The function to call for each owned node
 * @param nftIncluded Whether to include NFTs
 * @return The status or the account cursor
 */
std::variant<Status, AccountCursor>
traverseOwnedNodes(
    BackendInterface const& backend,
    ripple::AccountID const& accountID,
    std::uint32_t sequence,
    std::uint32_t limit,
    std::optional<std::string> jsonCursor,
    boost::asio::yield_context yield,
    std::function<void(ripple::SLE)> atOwnedNode,
    bool nftIncluded = false
);

/**
 * @brief Read SLE from the backend
 *
 * @param backend The backend to use
 * @param keylet The keylet to read
 * @param lgrInfo The ledger header
 * @param context The context of the request
 * @return The SLE or nullptr if not found
 */
std::shared_ptr<ripple::SLE const>
read(
    std::shared_ptr<data::BackendInterface const> const& backend,
    ripple::Keylet const& keylet,
    ripple::LedgerHeader const& lgrInfo,
    web::Context const& context
);

/**
 * @brief Get the account associated with a transaction
 *
 * @param transaction The transaction
 * @return A vector of accounts associated with the transaction
 */
std::vector<ripple::AccountID>
getAccountsFromTransaction(boost::json::object const& transaction);

/**
 * @brief Convert a ledger header to a blob
 *
 * @param info The ledger header
 * @param includeHash Whether to include the hash
 * @return The blob
 */
std::vector<unsigned char>
ledgerInfoToBlob(ripple::LedgerHeader const& info, bool includeHash = false);

/**
 * @brief Whether global frozen is set
 *
 * @param backend The backend to use
 * @param seq The ledger sequence
 * @param issuer The issuer
 * @param yield The coroutine context
 * @return true if the global frozen is set; false otherwise
 */
bool
isGlobalFrozen(
    BackendInterface const& backend,
    std::uint32_t seq,
    ripple::AccountID const& issuer,
    boost::asio::yield_context yield
);

/**
 * @brief Whether the account is frozen
 *
 * @param backend The backend to use
 * @param sequence The sequence
 * @param account The account
 * @param currency The currency
 * @param issuer The issuer
 * @param yield The coroutine context
 * @return true if the account is frozen; false otherwise
 */
bool
isFrozen(
    BackendInterface const& backend,
    std::uint32_t sequence,
    ripple::AccountID const& account,
    ripple::Currency const& currency,
    ripple::AccountID const& issuer,
    boost::asio::yield_context yield
);

/**
 * @brief Get the account funds
 *
 * @param backend The backend to use
 * @param sequence The sequence
 * @param amount The amount
 * @param id The account ID
 * @param yield The coroutine context
 * @return The account funds
 */
ripple::STAmount
accountFunds(
    BackendInterface const& backend,
    std::uint32_t sequence,
    ripple::STAmount const& amount,
    ripple::AccountID const& id,
    boost::asio::yield_context yield
);

/**
 * @brief Get the amount that an account holds
 *
 * @param backend The backend to use
 * @param sequence The sequence
 * @param account The account
 * @param currency The currency
 * @param issuer The issuer
 * @param zeroIfFrozen Whether to return zero if frozen
 * @param yield The coroutine context
 * @return The amount account holds
 */
ripple::STAmount
accountHolds(
    BackendInterface const& backend,
    std::uint32_t sequence,
    ripple::AccountID const& account,
    ripple::Currency const& currency,
    ripple::AccountID const& issuer,
    bool zeroIfFrozen,
    boost::asio::yield_context yield
);

/**
 * @brief Get the transfer rate
 *
 * @param backend The backend to use
 * @param sequence The sequence
 * @param issuer The issuer
 * @param yield The coroutine context
 * @return The transfer rate
 */
ripple::Rate
transferRate(
    BackendInterface const& backend,
    std::uint32_t sequence,
    ripple::AccountID const& issuer,
    boost::asio::yield_context yield
);

/**
 * @brief Get the XRP liquidity
 *
 * @param backend The backend to use
 * @param sequence The sequence
 * @param id The account ID
 * @param yield The coroutine context
 * @return The XRP liquidity
 */
ripple::XRPAmount
xrpLiquid(
    BackendInterface const& backend,
    std::uint32_t sequence,
    ripple::AccountID const& id,
    boost::asio::yield_context yield
);

/**
 * @brief Post process an order book
 *
 * @param offers The offers
 * @param book The book
 * @param takerID The taker ID
 * @param backend The backend to use
 * @param ledgerSequence The ledger sequence
 * @param yield The coroutine context
 * @return The post processed order book
 */
boost::json::array
postProcessOrderBook(
    std::vector<data::LedgerObject> const& offers,
    ripple::Book const& book,
    ripple::AccountID const& takerID,
    data::BackendInterface const& backend,
    std::uint32_t ledgerSequence,
    boost::asio::yield_context yield
);

/**
 * @brief Parse the book from the request
 *
 * @param pays The currency to pay
 * @param payIssuer The issuer of the currency to pay
 * @param gets The currency to get
 * @param getIssuer The issuer of the currency to get
 * @return The book or an error status
 */
std::variant<Status, ripple::Book>
parseBook(ripple::Currency pays, ripple::AccountID payIssuer, ripple::Currency gets, ripple::AccountID getIssuer);

/**
 * @brief Parse the book from the request
 *
 * @param request The request
 * @return The book or an error status
 */
std::variant<Status, ripple::Book>
parseBook(boost::json::object const& request);

/**
 * @brief Parse the taker from the request
 *
 * @param taker The taker as json
 * @return The taker account or an error status
 */
std::variant<Status, ripple::AccountID>
parseTaker(boost::json::value const& taker);

/**
 * @brief Parse the json object into a ripple::Issue object.
 * @param issue The json object to parse. The accepted format is { "currency" : "USD", "issuer" :
 * "r9cZA1mLK5R5Am25ArfXFmqgNwjZgnfk59" } or {"currency" : "XRP"}
 * @return The ripple::Issue object.
 * @exception raise Json::error exception if the json object is not in the accepted format.
 */
ripple::Issue
parseIssue(boost::json::object const& issue);

/**
 * @brief Check whethe the request specifies the `current` or `closed` ledger
 * @param request The request to check
 * @return true if the request specifies the `current` or `closed` ledger
 */
bool
specifiesCurrentOrClosedLedger(boost::json::object const& request);

/**
 * @brief Get the NFTID from the request
 *
 * @param request The request
 * @return The NFTID or an error status
 */
std::variant<ripple::uint256, Status>
getNFTID(boost::json::object const& request);

/**
 * @brief Check if the amendment is enabled
 *
 * @param backend The backend to use
 * @param yield The yield context
 * @param seq The ledger sequence
 * @param amendmentId The amendment ID
 * @return true if the amendment is enabled
 */
bool
isAmendmentEnabled(
    std::shared_ptr<data::BackendInterface const> const& backend,
    boost::asio::yield_context yield,
    uint32_t seq,
    ripple::uint256 amendmentId
);

/**
 * @brief Encode CTID as string
 *
 * @param ledgerSeq The ledger sequence
 * @param txnIndex The transaction index
 * @param networkId The network ID
 * @return The encoded CTID or std::nullopt if the input is invalid
 */
std::optional<std::string>
encodeCTID(uint32_t ledgerSeq, uint16_t txnIndex, uint16_t networkId) noexcept;

/**
 * @brief Decode the CTID from a string or a uint64_t
 *
 * @tparam T The type of the CTID
 * @param ctid The CTID to decode
 * @return The decoded CTID
 */
template <typename T>
inline std::optional<std::tuple<uint32_t, uint16_t, uint16_t>>
decodeCTID(T const ctid) noexcept
{
    auto const getCTID64 = [](T const ctid) noexcept -> std::optional<uint64_t> {
        if constexpr (std::is_convertible_v<T, std::string>) {
            std::string const ctidString(ctid);
            static std::size_t constexpr CTID_STRING_LENGTH = 16;
            if (ctidString.length() != CTID_STRING_LENGTH)
                return {};

            if (!boost::regex_match(ctidString, boost::regex("^[0-9A-F]+$")))
                return {};

            return std::stoull(ctidString, nullptr, 16);
        }

        if constexpr (std::is_same_v<T, uint64_t>)
            return ctid;

        return {};
    };

    auto const ctidValue = getCTID64(ctid).value_or(0);

    static uint64_t constexpr CTID_PREFIX = 0xC000'0000'0000'0000ULL;
    static uint64_t constexpr CTID_PREFIX_MASK = 0xF000'0000'0000'0000ULL;

    if ((ctidValue & CTID_PREFIX_MASK) != CTID_PREFIX)
        return {};

    uint32_t const ledgerSeq = (ctidValue >> 32) & 0xFFFF'FFFUL;
    uint16_t const txnIndex = (ctidValue >> 16) & 0xFFFFU;
    uint16_t const networkId = ctidValue & 0xFFFFU;
    return {{ledgerSeq, txnIndex, networkId}};
}

/**
 * @brief Log the duration of the request processing
 *
 * @tparam T The type of the duration
 * @param ctx The context of the request
 * @param dur The duration to log
 */
template <typename T>
void
logDuration(web::Context const& ctx, T const& dur)
{
    using boost::json::serialize;

    static util::Logger const log{"RPC"};
    static std::int64_t constexpr DURATION_ERROR_THRESHOLD_SECONDS = 10;

    auto const millis = std::chrono::duration_cast<std::chrono::milliseconds>(dur).count();
    auto const seconds = std::chrono::duration_cast<std::chrono::seconds>(dur).count();
    auto const msg = fmt::format(
        "Request processing duration = {} milliseconds. request = {}", millis, serialize(util::removeSecret(ctx.params))
    );

    if (seconds > DURATION_ERROR_THRESHOLD_SECONDS) {
        LOG(log.error()) << ctx.tag() << msg;
    } else if (seconds > 1) {
        LOG(log.warn()) << ctx.tag() << msg;
    } else
        LOG(log.info()) << ctx.tag() << msg;
}

/**
 * @brief Parse a ripple-lib seed
 *
 * @param value JSON value to parse from
 * @return The parsed seed if successful; std::nullopt otherwise
 */
std::optional<ripple::Seed>
parseRippleLibSeed(boost::json::value const& value);

/**
 * @brief Traverse NFT objects and call the callback for each owned node
 *
 * @param backend The backend to use
 * @param sequence The sequence
 * @param accountID The account ID
 * @param nextPage The next page
 * @param limit The limit
 * @param yield The coroutine context
 * @param atOwnedNode The function to call for each owned node
 * @return The account cursor or an error status
 */
std::variant<Status, AccountCursor>
traverseNFTObjects(
    BackendInterface const& backend,
    std::uint32_t sequence,
    ripple::AccountID const& accountID,
    ripple::uint256 nextPage,
    std::uint32_t limit,
    boost::asio::yield_context yield,
    std::function<void(ripple::SLE)> atOwnedNode
);

/**
 * @brief Parse the string as a uint32_t
 *
 * @param value The string to parse
 * @return The parsed value or std::nullopt if the string is not a valid uint32_t
 */
std::optional<std::uint32_t>
parseStringAsUInt(std::string const& value);  // TODO: move to string utils or something?

/**
 * @brief Whether the transaction can have a delivered amount
 *
 * @param txn The transaction
 * @param meta The metadata
 * @return true if the transaction can have a delivered amount
 */
bool
canHaveDeliveredAmount(
    std::shared_ptr<ripple::STTx const> const& txn,
    std::shared_ptr<ripple::TxMeta const> const& meta
);

/**
 * @brief Get the delivered amount
 *
 * @param txn The transaction
 * @param meta The metadata
 * @param ledgerSequence The sequence
 * @param date The date of the ledger
 * @return The delivered amount or std::nullopt if not available
 */
std::optional<ripple::STAmount>
getDeliveredAmount(
    std::shared_ptr<ripple::STTx const> const& txn,
    std::shared_ptr<ripple::TxMeta const> const& meta,
    std::uint32_t const ledgerSequence,
    uint32_t date
);

}  // namespace rpc<|MERGE_RESOLUTION|>--- conflicted
+++ resolved
@@ -191,7 +191,6 @@
 );
 
 /**
-<<<<<<< HEAD
  * @brief Add "mpt_issuance_id" into MPTokenIssuanceCreate transaction json.
  */
 bool
@@ -201,13 +200,12 @@
     std::shared_ptr<ripple::TxMeta const> const& meta
 );
 
-=======
+/**
  * @brief Convert STBase object to JSON
  *
  * @param obj The object to convert
  * @return The JSON object
  */
->>>>>>> 51150d84
 boost::json::object
 toJson(ripple::STBase const& obj);
 
