//------------------------------------------------------------------------------
/*
    This file is part of clio: https://github.com/XRPLF/clio
    Copyright (c) 2022, the clio developers.

    Permission to use, copy, modify, and distribute this software for any
    purpose with or without fee is hereby granted, provided that the above
    copyright notice and this permission notice appear in all copies.

    THE  SOFTWARE IS PROVIDED "AS IS" AND THE AUTHOR DISCLAIMS ALL WARRANTIES
    WITH  REGARD  TO  THIS  SOFTWARE  INCLUDING  ALL  IMPLIED  WARRANTIES  OF
    MERCHANTABILITY  AND  FITNESS. IN NO EVENT SHALL THE AUTHOR BE LIABLE FOR
    ANY  SPECIAL,  DIRECT,  INDIRECT, OR CONSEQUENTIAL DAMAGES OR ANY DAMAGES
    WHATSOEVER  RESULTING  FROM  LOSS  OF USE, DATA OR PROFITS, WHETHER IN AN
    ACTION  OF  CONTRACT, NEGLIGENCE OR OTHER TORTIOUS ACTION, ARISING OUT OF
    OR IN CONNECTION WITH THE USE OR PERFORMANCE OF THIS SOFTWARE.
*/
//==============================================================================

#include "rpc/RPCHelpers.h"

#include "data/BackendInterface.h"
#include "data/Types.h"
#include "rpc/Errors.h"
#include "rpc/JS.h"
#include "rpc/common/Types.h"
#include "util/Profiler.h"
#include "util/log/Logger.h"
#include "web/Context.h"

#include <boost/algorithm/string/case_conv.hpp>
#include <boost/asio/spawn.hpp>
#include <boost/format/format_fwd.hpp>
#include <boost/format/free_funcs.hpp>
#include <boost/json/array.hpp>
#include <boost/json/object.hpp>
#include <boost/json/parse.hpp>
#include <boost/json/string.hpp>
#include <boost/json/value.hpp>
#include <boost/lexical_cast.hpp>
#include <boost/lexical_cast/bad_lexical_cast.hpp>
#include <fmt/core.h>
#include <ripple/basics/Slice.h>
#include <ripple/basics/StringUtilities.h>
#include <ripple/basics/XRPAmount.h>
#include <ripple/basics/base_uint.h>
#include <ripple/basics/chrono.h>
#include <ripple/basics/strHex.h>
#include <ripple/beast/utility/Zero.h>
#include <ripple/json/json_value.h>
#include <ripple/protocol/AccountID.h>
#include <ripple/protocol/Book.h>
#include <ripple/protocol/ErrorCodes.h>
#include <ripple/protocol/Indexes.h>
#include <ripple/protocol/Issue.h>
#include <ripple/protocol/KeyType.h>
#include <ripple/protocol/Keylet.h>
#include <ripple/protocol/LedgerFormats.h>
#include <ripple/protocol/LedgerHeader.h>
#include <ripple/protocol/NFTSyntheticSerializer.h>
#include <ripple/protocol/PublicKey.h>
#include <ripple/protocol/Rate.h>
#include <ripple/protocol/SField.h>
#include <ripple/protocol/STAmount.h>
#include <ripple/protocol/STBase.h>
#include <ripple/protocol/STLedgerEntry.h>
#include <ripple/protocol/STObject.h>
#include <ripple/protocol/STTx.h>
#include <ripple/protocol/SecretKey.h>
#include <ripple/protocol/Seed.h>
#include <ripple/protocol/Serializer.h>
#include <ripple/protocol/TER.h>
#include <ripple/protocol/TxFormats.h>
#include <ripple/protocol/TxMeta.h>
#include <ripple/protocol/UintTypes.h>
#include <ripple/protocol/jss.h>
#include <ripple/protocol/nftPageMask.h>
#include <ripple/protocol/tokens.h>

#include <algorithm>
#include <array>
#include <chrono>
#include <cstddef>
#include <cstdint>
#include <exception>
#include <functional>
#include <iterator>
#include <limits>
#include <map>
#include <memory>
#include <optional>
#include <sstream>
#include <string>
#include <string_view>
#include <utility>
#include <variant>
#include <vector>

// local to compilation unit loggers
namespace {
util::Logger gLog{"RPC"};

}  // namespace

namespace rpc {

std::optional<AccountCursor>
parseAccountCursor(std::optional<std::string> jsonCursor)
{
    ripple::uint256 cursorIndex = beast::zero;
    std::uint64_t startHint = 0;

    if (!jsonCursor)
        return AccountCursor({cursorIndex, startHint});

    // Cursor is composed of a comma separated index and start hint. The
    // former will be read as hex, and the latter using boost lexical cast.
    std::stringstream cursor(*jsonCursor);
    std::string value;
    if (!std::getline(cursor, value, ','))
        return {};

    if (!cursorIndex.parseHex(value))
        return {};

    if (!std::getline(cursor, value, ','))
        return {};

    try {
        startHint = boost::lexical_cast<std::uint64_t>(value);
    } catch (boost::bad_lexical_cast&) {
        return {};
    }

    return AccountCursor({cursorIndex, startHint});
}

std::optional<ripple::STAmount>
getDeliveredAmount(
    std::shared_ptr<ripple::STTx const> const& txn,
    std::shared_ptr<ripple::TxMeta const> const& meta,
    std::uint32_t const ledgerSequence,
    uint32_t date
)
{
    if (meta->hasDeliveredAmount())
        return meta->getDeliveredAmount();
    if (txn->isFieldPresent(ripple::sfAmount)) {
        // Ledger 4594095 is the first ledger in which the DeliveredAmount field
        // was present when a partial payment was made and its absence indicates
        // that the amount delivered is listed in the Amount field.
        //
        // If the ledger closed long after the DeliveredAmount code was deployed
        // then its absence indicates that the amount delivered is listed in the
        // Amount field. DeliveredAmount went live January 24, 2014.
        // 446000000 is in Feb 2014, well after DeliveredAmount went live
        static std::uint32_t constexpr FIRST_LEDGER_WITH_DELIVERED_AMOUNT = 4594095;
        static std::uint32_t constexpr DELIVERED_AMOUNT_LIVE_DATE = 446000000;
        if (ledgerSequence >= FIRST_LEDGER_WITH_DELIVERED_AMOUNT || date > DELIVERED_AMOUNT_LIVE_DATE) {
            return txn->getFieldAmount(ripple::sfAmount);
        }
    }
    return {};
}

bool
canHaveDeliveredAmount(
    std::shared_ptr<ripple::STTx const> const& txn,
    std::shared_ptr<ripple::TxMeta const> const& meta
)
{
    ripple::TxType const tt{txn->getTxnType()};
    if (tt != ripple::ttPAYMENT && tt != ripple::ttCHECK_CASH && tt != ripple::ttACCOUNT_DELETE)
        return false;

    if (meta->getResultTER() != ripple::tesSUCCESS)
        return false;

    return true;
}

std::optional<ripple::AccountID>
accountFromStringStrict(std::string const& account)
{
    auto blob = ripple::strUnHex(account);

    std::optional<ripple::PublicKey> publicKey = {};
    if (blob && ripple::publicKeyType(ripple::makeSlice(*blob))) {
        publicKey = ripple::PublicKey(ripple::Slice{blob->data(), blob->size()});
    } else {
        publicKey = ripple::parseBase58<ripple::PublicKey>(ripple::TokenType::AccountPublic, account);
    }

    std::optional<ripple::AccountID> result;
    if (publicKey) {
        result = ripple::calcAccountID(*publicKey);
    } else {
        result = ripple::parseBase58<ripple::AccountID>(account);
    }

    if (result) {
        return result.value();
    }
    return {};
}

std::pair<std::shared_ptr<ripple::STTx const>, std::shared_ptr<ripple::STObject const>>
deserializeTxPlusMeta(data::TransactionAndMetadata const& blobs)
{
    try {
        std::pair<std::shared_ptr<ripple::STTx const>, std::shared_ptr<ripple::STObject const>> result;
        {
            ripple::SerialIter s{blobs.transaction.data(), blobs.transaction.size()};
            result.first = std::make_shared<ripple::STTx const>(s);
        }
        {
            ripple::SerialIter s{blobs.metadata.data(), blobs.metadata.size()};
            result.second = std::make_shared<ripple::STObject const>(s, ripple::sfMetadata);
        }
        return result;
    } catch (std::exception const& e) {
        std::stringstream txn;
        std::stringstream meta;
        std::copy(blobs.transaction.begin(), blobs.transaction.end(), std::ostream_iterator<unsigned char>(txn));
        std::copy(blobs.metadata.begin(), blobs.metadata.end(), std::ostream_iterator<unsigned char>(meta));
        LOG(gLog.error()) << "Failed to deserialize transaction. txn = " << txn.str() << " - meta = " << meta.str()
                          << " txn length = " << std::to_string(blobs.transaction.size())
                          << " meta length = " << std::to_string(blobs.metadata.size());
        throw e;
    }
}

std::pair<std::shared_ptr<ripple::STTx const>, std::shared_ptr<ripple::TxMeta const>>
deserializeTxPlusMeta(data::TransactionAndMetadata const& blobs, std::uint32_t seq)
{
    auto [tx, meta] = deserializeTxPlusMeta(blobs);

    std::shared_ptr<ripple::TxMeta> const m = std::make_shared<ripple::TxMeta>(tx->getTransactionID(), seq, *meta);

    return {tx, m};
}

boost::json::object
toJson(ripple::STBase const& obj)
{
    boost::json::value value = boost::json::parse(obj.getJson(ripple::JsonOptions::none).toStyledString());

    return value.as_object();
}

std::pair<boost::json::object, boost::json::object>
toExpandedJson(
    data::TransactionAndMetadata const& blobs,
    std::uint32_t const apiVersion,
    NFTokenjson nftEnabled,
    std::optional<uint16_t> networkId
)
{
    auto [txn, meta] = deserializeTxPlusMeta(blobs, blobs.ledgerSequence);
    auto txnJson = toJson(*txn);
    auto metaJson = toJson(*meta);
    insertDeliveredAmount(metaJson, txn, meta, blobs.date);
    insertDeliverMaxAlias(txnJson, apiVersion);
    insertMPTIssuanceID(metaJson, txn, meta);

    if (nftEnabled == NFTokenjson::ENABLE) {
        Json::Value nftJson;
        ripple::insertNFTSyntheticInJson(nftJson, txn, *meta);
        // if there is no nft fields, the nftJson will be {"meta":null}
        auto const nftBoostJson = toBoostJson(nftJson).as_object();
        if (nftBoostJson.contains(JS(meta)) and nftBoostJson.at(JS(meta)).is_object()) {
            for (auto const& [k, v] : nftBoostJson.at(JS(meta)).as_object())
                metaJson.insert_or_assign(k, v);
        }
    }

    if (networkId) {
        // networkId is available, insert ctid field to tx
        if (auto const ctid = rpc::encodeCTID(meta->getLgrSeq(), meta->getIndex(), *networkId)) {
            txnJson[JS(ctid)] = *ctid;
        }
    }

    return {txnJson, metaJson};
}

std::optional<std::string>
encodeCTID(uint32_t ledgerSeq, uint16_t txnIndex, uint16_t networkId) noexcept
{
    static uint32_t constexpr MAX_LEDGER_SEQ = 0x0FFF'FFFF;
    if (ledgerSeq > MAX_LEDGER_SEQ)
        return {};

    static uint64_t constexpr CTID_PREFIX = 0xC000'0000;
    uint64_t const ctidValue =
        ((CTID_PREFIX + static_cast<uint64_t>(ledgerSeq)) << 32) + (static_cast<uint64_t>(txnIndex) << 16) + networkId;

    return {fmt::format("{:016X}", ctidValue)};
}

bool
insertDeliveredAmount(
    boost::json::object& metaJson,
    std::shared_ptr<ripple::STTx const> const& txn,
    std::shared_ptr<ripple::TxMeta const> const& meta,
    uint32_t date
)
{
    if (canHaveDeliveredAmount(txn, meta)) {
        if (auto amt = getDeliveredAmount(txn, meta, meta->getLgrSeq(), date)) {
            metaJson["delivered_amount"] = toBoostJson(amt->getJson(ripple::JsonOptions::include_date));
        } else {
            metaJson["delivered_amount"] = "unavailable";
        }
        return true;
    }
    return false;
}

static std::optional<ripple::uint192>
getMPTIssuanceID(std::shared_ptr<ripple::TxMeta const> const& meta)
{
    ripple::TxMeta const& transactionMeta = *meta;

    for (ripple::STObject const& node : transactionMeta.getNodes()) {
        if (node.getFieldU16(ripple::sfLedgerEntryType) != ripple::ltMPTOKEN_ISSUANCE ||
            node.getFName() != ripple::sfCreatedNode)
            continue;

        auto const& mptNode = node.peekAtField(ripple::sfNewFields).downcast<ripple::STObject>();
        return ripple::getMptID(mptNode.getAccountID(ripple::sfIssuer), mptNode.getFieldU32(ripple::sfSequence));
    }

    return {};
}

static bool
canHaveMPTIssuanceID(std::shared_ptr<ripple::STTx const> const& txn, std::shared_ptr<ripple::TxMeta const> const& meta)
{
    ripple::TxType const tt{txn->getTxnType()};
    if (tt != ripple::ttMPTOKEN_ISSUANCE_CREATE)
        return false;

    if (meta->getResultTER() != ripple::tesSUCCESS)
        return false;

    return true;
}

bool
insertMPTIssuanceID(
    boost::json::object& metaJson,
    std::shared_ptr<ripple::STTx const> const& txn,
    std::shared_ptr<ripple::TxMeta const> const& meta
)
{
    if (!canHaveMPTIssuanceID(txn, meta))
        return false;

    if (auto const amt = getMPTIssuanceID(meta))
        metaJson[JS(mpt_issuance_id)] = ripple::to_string(*amt);
    else
        metaJson[JS(mpt_issuance_id)] = "unavailable";

    return true;
}

void
insertDeliverMaxAlias(boost::json::object& txJson, std::uint32_t const apiVersion)
{
    if (txJson.contains(JS(TransactionType)) and txJson.at(JS(TransactionType)).is_string() and
        txJson.at(JS(TransactionType)).as_string() == JS(Payment) and txJson.contains(JS(Amount))) {
        txJson[JS(DeliverMax)] = txJson[JS(Amount)];
        if (apiVersion > 1)
            txJson.erase(JS(Amount));
    }
}

boost::json::object
toJson(ripple::TxMeta const& meta)
{
    boost::json::value value = boost::json::parse(meta.getJson(ripple::JsonOptions::none).toStyledString());

    return value.as_object();
}

boost::json::value
toBoostJson(Json::Value const& value)
{
    boost::json::value boostValue = boost::json::parse(value.toStyledString());

    return boostValue;
}

boost::json::object
toJson(ripple::SLE const& sle)
{
    boost::json::value value = boost::json::parse(sle.getJson(ripple::JsonOptions::none).toStyledString());
    if (sle.getType() == ripple::ltACCOUNT_ROOT) {
        if (sle.isFieldPresent(ripple::sfEmailHash)) {
            auto const& hash = sle.getFieldH128(ripple::sfEmailHash);
            std::string md5 = strHex(hash);
            boost::algorithm::to_lower(md5);
            value.as_object()["urlgravatar"] = str(boost::format("http://www.gravatar.com/avatar/%s") % md5);
        }
    }
    return value.as_object();
}

boost::json::object
toJson(ripple::LedgerHeader const& lgrInfo, bool const binary, std::uint32_t const apiVersion)
{
    boost::json::object header;
    if (binary) {
        header[JS(ledger_data)] = ripple::strHex(ledgerInfoToBlob(lgrInfo));
    } else {
        header[JS(account_hash)] = ripple::strHex(lgrInfo.accountHash);
        header[JS(close_flags)] = lgrInfo.closeFlags;
        header[JS(close_time)] = lgrInfo.closeTime.time_since_epoch().count();
        header[JS(close_time_human)] = ripple::to_string(lgrInfo.closeTime);
        header[JS(close_time_resolution)] = lgrInfo.closeTimeResolution.count();
        header[JS(close_time_iso)] = ripple::to_string_iso(lgrInfo.closeTime);
        header[JS(ledger_hash)] = ripple::strHex(lgrInfo.hash);
        header[JS(parent_close_time)] = lgrInfo.parentCloseTime.time_since_epoch().count();
        header[JS(parent_hash)] = ripple::strHex(lgrInfo.parentHash);
        header[JS(total_coins)] = ripple::to_string(lgrInfo.drops);
        header[JS(transaction_hash)] = ripple::strHex(lgrInfo.txHash);

        if (apiVersion < 2u) {
            header[JS(ledger_index)] = std::to_string(lgrInfo.seq);
        } else {
            header[JS(ledger_index)] = lgrInfo.seq;
        }
    }
    header[JS(closed)] = true;
    return header;
}

std::optional<std::uint32_t>
parseStringAsUInt(std::string const& value)
{
    std::optional<std::uint32_t> index = {};
    try {
        index = boost::lexical_cast<std::uint32_t>(value);
    } catch (boost::bad_lexical_cast const&) {
        index = std::nullopt;
    }

    return index;
}

std::variant<Status, ripple::LedgerHeader>
ledgerInfoFromRequest(std::shared_ptr<data::BackendInterface const> const& backend, web::Context const& ctx)
{
    auto hashValue = ctx.params.contains("ledger_hash") ? ctx.params.at("ledger_hash") : nullptr;

    if (!hashValue.is_null()) {
        if (!hashValue.is_string())
            return Status{RippledError::rpcINVALID_PARAMS, "ledgerHashNotString"};

        ripple::uint256 ledgerHash;
        if (!ledgerHash.parseHex(hashValue.as_string().c_str()))
            return Status{RippledError::rpcINVALID_PARAMS, "ledgerHashMalformed"};

        auto lgrInfo = backend->fetchLedgerByHash(ledgerHash, ctx.yield);

        if (!lgrInfo || lgrInfo->seq > ctx.range.maxSequence)
            return Status{RippledError::rpcLGR_NOT_FOUND, "ledgerNotFound"};

        return *lgrInfo;
    }

    auto indexValue = ctx.params.contains("ledger_index") ? ctx.params.at("ledger_index") : nullptr;

    std::optional<std::uint32_t> ledgerSequence = {};
    if (!indexValue.is_null()) {
        if (indexValue.is_string()) {
            boost::json::string const& stringIndex = indexValue.as_string();
            if (stringIndex == "validated") {
                ledgerSequence = ctx.range.maxSequence;
            } else {
                ledgerSequence = parseStringAsUInt(stringIndex.c_str());
            }
        } else if (indexValue.is_int64())
            ledgerSequence = indexValue.as_int64();
    } else {
        ledgerSequence = ctx.range.maxSequence;
    }

    if (!ledgerSequence)
        return Status{RippledError::rpcINVALID_PARAMS, "ledgerIndexMalformed"};

    auto lgrInfo = backend->fetchLedgerBySequence(*ledgerSequence, ctx.yield);

    if (!lgrInfo || lgrInfo->seq > ctx.range.maxSequence)
        return Status{RippledError::rpcLGR_NOT_FOUND, "ledgerNotFound"};

    return *lgrInfo;
}

// extract ledgerInfoFromRequest's parameter from context
std::variant<Status, ripple::LedgerHeader>
getLedgerInfoFromHashOrSeq(
    BackendInterface const& backend,
    boost::asio::yield_context yield,
    std::optional<std::string> ledgerHash,
    std::optional<uint32_t> ledgerIndex,
    uint32_t maxSeq
)
{
    std::optional<ripple::LedgerHeader> lgrInfo;
    auto err = Status{RippledError::rpcLGR_NOT_FOUND, "ledgerNotFound"};
    if (ledgerHash) {
        // invoke uint256's constructor to parse the hex string , instead of
        // copying buffer
        ripple::uint256 const ledgerHash256{std::string_view(*ledgerHash)};
        lgrInfo = backend.fetchLedgerByHash(ledgerHash256, yield);
        if (!lgrInfo || lgrInfo->seq > maxSeq)
            return err;

        return *lgrInfo;
    }
    auto const ledgerSequence = ledgerIndex.value_or(maxSeq);
    // return without check db
    if (ledgerSequence > maxSeq)
        return err;

    lgrInfo = backend.fetchLedgerBySequence(ledgerSequence, yield);
    if (!lgrInfo)
        return err;

    return *lgrInfo;
}

std::vector<unsigned char>
ledgerInfoToBlob(ripple::LedgerHeader const& info, bool includeHash)
{
    ripple::Serializer s;
    s.add32(info.seq);
    s.add64(info.drops.drops());
    s.addBitString(info.parentHash);
    s.addBitString(info.txHash);
    s.addBitString(info.accountHash);
    s.add32(info.parentCloseTime.time_since_epoch().count());
    s.add32(info.closeTime.time_since_epoch().count());
    s.add8(info.closeTimeResolution.count());
    s.add8(info.closeFlags);
    if (includeHash)
        s.addBitString(info.hash);
    return s.peekData();
}

std::uint64_t
getStartHint(ripple::SLE const& sle, ripple::AccountID const& accountID)
{
    if (sle.getType() == ripple::ltRIPPLE_STATE) {
        if (sle.getFieldAmount(ripple::sfLowLimit).getIssuer() == accountID) {
            return sle.getFieldU64(ripple::sfLowNode);
        }
        if (sle.getFieldAmount(ripple::sfHighLimit).getIssuer() == accountID)
            return sle.getFieldU64(ripple::sfHighNode);
    }

    if (!sle.isFieldPresent(ripple::sfOwnerNode))
        return 0;

    return sle.getFieldU64(ripple::sfOwnerNode);
}

// traverse account's nfts
// return Status if error occurs
// return [nextpage, count of nft already found] if success
std::variant<Status, AccountCursor>
traverseNFTObjects(
    BackendInterface const& backend,
    std::uint32_t sequence,
    ripple::AccountID const& accountID,
    ripple::uint256 nextPage,
    std::uint32_t limit,
    boost::asio::yield_context yield,
    std::function<void(ripple::SLE)> atOwnedNode
)
{
    auto const firstNFTPage = ripple::keylet::nftpage_min(accountID);
    auto const lastNFTPage = ripple::keylet::nftpage_max(accountID);

    // check if nextPage is valid
    if (nextPage != beast::zero and firstNFTPage.key != (nextPage & ~ripple::nft::pageMask))
        return Status{RippledError::rpcINVALID_PARAMS, "Invalid marker."};

    // no marker, start from the last page
    ripple::uint256 const currentPage = nextPage == beast::zero ? lastNFTPage.key : nextPage;

    // read the current page
    auto page = backend.fetchLedgerObject(currentPage, sequence, yield);

    if (!page) {
        if (nextPage == beast::zero) {  // no nft objects in lastNFTPage
            return AccountCursor{beast::zero, 0};
        }
        // marker is in the right range, but still invalid
        return Status{RippledError::rpcINVALID_PARAMS, "Invalid marker."};
    }

    // the object exists and the key is in right range, must be nft page
    ripple::SLE pageSLE{ripple::SerialIter{page->data(), page->size()}, currentPage};

    auto count = 0u;
    // traverse the nft page linked list until the start of the list or reach the limit
    while (true) {
        auto const nftPreviousPage = pageSLE.getFieldH256(ripple::sfPreviousPageMin);
        atOwnedNode(std::move(pageSLE));
        count++;

        if (count == limit or nftPreviousPage == beast::zero)
            return AccountCursor{nftPreviousPage, count};

        page = backend.fetchLedgerObject(nftPreviousPage, sequence, yield);
        pageSLE = ripple::SLE{ripple::SerialIter{page->data(), page->size()}, nftPreviousPage};
    }

    return AccountCursor{beast::zero, 0};
}

std::variant<Status, AccountCursor>
traverseOwnedNodes(
    BackendInterface const& backend,
    ripple::AccountID const& accountID,
    std::uint32_t sequence,
    std::uint32_t limit,
    std::optional<std::string> jsonCursor,
    boost::asio::yield_context yield,
    std::function<void(ripple::SLE)> atOwnedNode,
    bool nftIncluded
)
{
    auto const maybeCursor = parseAccountCursor(jsonCursor);

    if (!maybeCursor)
        return Status{RippledError::rpcINVALID_PARAMS, "Malformed cursor."};

    // the format is checked in RPC framework level
    auto [hexCursor, startHint] = *maybeCursor;

    auto const isNftMarkerNonZero = startHint == std::numeric_limits<uint32_t>::max() and hexCursor != beast::zero;
    auto const isNftMarkerZero = startHint == std::numeric_limits<uint32_t>::max() and hexCursor == beast::zero;
    // if we need to traverse nft objects and this is the first request -> traverse nft objects
    // if we need to traverse nft objects and the marker is still in nft page -> traverse nft objects
    // if we need to traverse nft objects and the marker is still in nft page but next page is zero -> owned nodes
    // if we need to traverse nft objects and the marker is not in nft page -> traverse owned nodes
    if (nftIncluded and (!jsonCursor or isNftMarkerNonZero)) {
        auto const cursorMaybe = traverseNFTObjects(backend, sequence, accountID, hexCursor, limit, yield, atOwnedNode);

        if (auto const status = std::get_if<Status>(&cursorMaybe))
            return *status;

        auto const [nextNFTPage, nftsCount] = std::get<AccountCursor>(cursorMaybe);

        // if limit reach , we return the next page and max as marker
        if (nftsCount >= limit)
            return AccountCursor{nextNFTPage, std::numeric_limits<uint32_t>::max()};

        // adjust limit ,continue traversing owned nodes
        limit -= nftsCount;
        hexCursor = beast::zero;
        startHint = 0;
    } else if (nftIncluded and isNftMarkerZero) {
        // the last request happen to fetch all the nft, adjust marker to continue traversing owned nodes
        hexCursor = beast::zero;
        startHint = 0;
    }

    return traverseOwnedNodes(
        backend, ripple::keylet::ownerDir(accountID), hexCursor, startHint, sequence, limit, yield, atOwnedNode
    );
}

std::variant<Status, AccountCursor>
traverseOwnedNodes(
    BackendInterface const& backend,
    ripple::Keylet const& owner,
    ripple::uint256 const& hexMarker,
    std::uint32_t const startHint,
    std::uint32_t sequence,
    std::uint32_t limit,
    boost::asio::yield_context yield,
    std::function<void(ripple::SLE)> atOwnedNode
)
{
    auto cursor = AccountCursor({beast::zero, 0});

    auto const rootIndex = owner;
    auto currentIndex = rootIndex;
    // track the current page we are accessing, will return it as the next hint
    auto currentPage = startHint;

    std::vector<ripple::uint256> keys;
    // Only reserve 2048 nodes when fetching all owned ledger objects. If there
    // are more, then keys will allocate more memory, which is suboptimal, but
    // should only occur occasionally.
    static std::uint32_t constexpr MIN_NODES = 2048;
    keys.reserve(std::min(MIN_NODES, limit));

    auto start = std::chrono::system_clock::now();

    // If startAfter is not zero try jumping to that page using the hint
    if (hexMarker.isNonZero()) {
        auto const hintIndex = ripple::keylet::page(rootIndex, startHint);
        auto hintDir = backend.fetchLedgerObject(hintIndex.key, sequence, yield);

        if (!hintDir)
            return Status(ripple::rpcINVALID_PARAMS, "Invalid marker.");

        ripple::SerialIter hintDirIt{hintDir->data(), hintDir->size()};
        ripple::SLE const hintDirSle{hintDirIt, hintIndex.key};

        if (auto const& indexes = hintDirSle.getFieldV256(ripple::sfIndexes);
            std::find(std::begin(indexes), std::end(indexes), hexMarker) == std::end(indexes)) {
            // the index specified by marker is not in the page specified by marker
            return Status(ripple::rpcINVALID_PARAMS, "Invalid marker.");
        }

        currentIndex = hintIndex;
        bool found = false;
        for (;;) {
            auto const ownerDir = backend.fetchLedgerObject(currentIndex.key, sequence, yield);

            if (!ownerDir)
                return Status(ripple::rpcINVALID_PARAMS, "Owner directory not found.");

            ripple::SerialIter ownedDirIt{ownerDir->data(), ownerDir->size()};
            ripple::SLE const ownedDirSle{ownedDirIt, currentIndex.key};

            for (auto const& key : ownedDirSle.getFieldV256(ripple::sfIndexes)) {
                if (!found) {
                    if (key == hexMarker)
                        found = true;
                } else {
                    keys.push_back(key);

                    if (--limit == 0) {
                        break;
                    }
                }
            }

            if (limit == 0) {
                cursor = AccountCursor({keys.back(), currentPage});
                break;
            }
            // the next page
            auto const uNodeNext = ownedDirSle.getFieldU64(ripple::sfIndexNext);
            if (uNodeNext == 0)
                break;

            currentIndex = ripple::keylet::page(rootIndex, uNodeNext);
            currentPage = uNodeNext;
        }
    } else {
        for (;;) {
            auto const ownerDir = backend.fetchLedgerObject(currentIndex.key, sequence, yield);

            if (!ownerDir)
                break;

            ripple::SerialIter ownedDirIt{ownerDir->data(), ownerDir->size()};
            ripple::SLE const ownedDirSle{ownedDirIt, currentIndex.key};

            for (auto const& key : ownedDirSle.getFieldV256(ripple::sfIndexes)) {
                keys.push_back(key);

                if (--limit == 0)
                    break;
            }

            if (limit == 0) {
                cursor = AccountCursor({keys.back(), currentPage});
                break;
            }

            auto const uNodeNext = ownedDirSle.getFieldU64(ripple::sfIndexNext);
            if (uNodeNext == 0)
                break;

            currentIndex = ripple::keylet::page(rootIndex, uNodeNext);
            currentPage = uNodeNext;
        }
    }
    auto end = std::chrono::system_clock::now();

    LOG(gLog.debug()) << fmt::format(
        "Time loading owned directories: {} milliseconds, entries size: {}",
        std::chrono::duration_cast<std::chrono::milliseconds>(end - start).count(),
        keys.size()
    );

    auto [objects, timeDiff] = util::timed([&]() { return backend.fetchLedgerObjects(keys, sequence, yield); });

    LOG(gLog.debug()) << "Time loading owned entries: " << timeDiff << " milliseconds";

    for (auto i = 0u; i < objects.size(); ++i) {
        ripple::SerialIter it{objects[i].data(), objects[i].size()};
        atOwnedNode(ripple::SLE{it, keys[i]});
    }

    if (limit == 0)
        return cursor;

    return AccountCursor({beast::zero, 0});
}

std::shared_ptr<ripple::SLE const>
read(
    std::shared_ptr<data::BackendInterface const> const& backend,
    ripple::Keylet const& keylet,
    ripple::LedgerHeader const& lgrInfo,
    web::Context const& context
)
{
    if (auto const blob = backend->fetchLedgerObject(keylet.key, lgrInfo.seq, context.yield); blob) {
        return std::make_shared<ripple::SLE const>(ripple::SerialIter{blob->data(), blob->size()}, keylet.key);
    }

    return nullptr;
}

std::optional<ripple::Seed>
parseRippleLibSeed(boost::json::value const& value)
{
    // ripple-lib encodes seed used to generate an Ed25519 wallet in a
    // non-standard way. While rippled never encode seeds that way, we
    // try to detect such keys to avoid user confusion.
    if (!value.is_string())
        return {};

    auto const result = ripple::decodeBase58Token(value.as_string().c_str(), ripple::TokenType::None);

    static std::size_t constexpr SEED_SIZE = 18;
    static std::array<std::uint8_t, 2> constexpr SEED_PREFIX = {0xE1, 0x4B};
    if (result.size() == SEED_SIZE && static_cast<std::uint8_t>(result[0]) == SEED_PREFIX[0] &&
        static_cast<std::uint8_t>(result[1]) == SEED_PREFIX[1])
        return ripple::Seed(ripple::makeSlice(result.substr(2)));

    return {};
}

std::variant<Status, std::pair<ripple::PublicKey, ripple::SecretKey>>
keypairFromRequst(boost::json::object const& request)
{
    bool const has_key_type = request.contains("key_type");

    // All of the secret types we allow, but only one at a time.
    // The array should be constexpr, but that makes Visual Studio unhappy.
    static std::string const secretTypes[]{"passphrase", "secret", "seed", "seed_hex"};

    // Identify which secret type is in use.
    std::string secretType;
    int count = 0;
    for (auto const& t : secretTypes) {
        if (request.contains(t)) {
            ++count;
            secretType = t;
        }
    }

    if (count == 0)
        return Status{RippledError::rpcINVALID_PARAMS, "missing field secret"};

    if (count > 1) {
        return Status{
            RippledError::rpcINVALID_PARAMS,
            "Exactly one of the following must be specified: passphrase, secret, seed, or seed_hex"
        };
    }

    std::optional<ripple::KeyType> keyType;
    std::optional<ripple::Seed> seed;

    if (has_key_type) {
        if (!request.at("key_type").is_string())
            return Status{RippledError::rpcINVALID_PARAMS, "keyTypeNotString"};

        std::string const key_type = request.at("key_type").as_string().c_str();
        keyType = ripple::keyTypeFromString(key_type);

        if (!keyType)
            return Status{RippledError::rpcINVALID_PARAMS, "invalidFieldKeyType"};

        if (secretType == "secret")
            return Status{RippledError::rpcINVALID_PARAMS, "The secret field is not allowed if key_type is used."};
    }

    // ripple-lib encodes seed used to generate an Ed25519 wallet in a
    // non-standard way. While we never encode seeds that way, we try
    // to detect such keys to avoid user confusion.
    if (secretType != "seed_hex") {
        seed = parseRippleLibSeed(request.at(secretType));

        if (seed) {
            // If the user passed in an Ed25519 seed but *explicitly*
            // requested another key type, return an error.
            if (keyType.value_or(ripple::KeyType::ed25519) != ripple::KeyType::ed25519)
                return Status{RippledError::rpcINVALID_PARAMS, "Specified seed is for an Ed25519 wallet."};

            keyType = ripple::KeyType::ed25519;
        }
    }

    if (!keyType)
        keyType = ripple::KeyType::secp256k1;

    if (!seed) {
        if (has_key_type) {
            if (!request.at(secretType).is_string())
                return Status{RippledError::rpcINVALID_PARAMS, "secret value must be string"};

            std::string const key = request.at(secretType).as_string().c_str();

            if (secretType == "seed") {
                seed = ripple::parseBase58<ripple::Seed>(key);
            } else if (secretType == "passphrase") {
                seed = ripple::parseGenericSeed(key);
            } else if (secretType == "seed_hex") {
                ripple::uint128 s;
                if (s.parseHex(key))
                    seed.emplace(ripple::Slice(s.data(), ripple::uint128::size()));
            }
        } else {
            if (!request.at("secret").is_string())
                return Status{RippledError::rpcINVALID_PARAMS, "field secret should be a string"};

            std::string const secret = request.at("secret").as_string().c_str();
            seed = ripple::parseGenericSeed(secret);
        }
    }

    if (!seed)
        return Status{RippledError::rpcBAD_SEED, "Bad Seed: invalid field message secretType"};

    if (keyType != ripple::KeyType::secp256k1 && keyType != ripple::KeyType::ed25519)
        return Status{RippledError::rpcINVALID_PARAMS, "keypairForSignature: invalid key type"};

    return generateKeyPair(*keyType, *seed);
}

std::vector<ripple::AccountID>
getAccountsFromTransaction(boost::json::object const& transaction)
{
    std::vector<ripple::AccountID> accounts = {};
    for (auto const& [key, value] : transaction) {
        if (value.is_object()) {
            auto inObject = getAccountsFromTransaction(value.as_object());
            accounts.insert(accounts.end(), inObject.begin(), inObject.end());
        } else if (value.is_string()) {
            auto account = ripple::parseBase58<ripple::AccountID>(value.as_string().c_str());
            if (account) {
                accounts.push_back(*account);
            }
        }
    }

    return accounts;
}

bool
isGlobalFrozen(
    BackendInterface const& backend,
    std::uint32_t sequence,
    ripple::AccountID const& issuer,
    boost::asio::yield_context yield
)
{
    if (ripple::isXRP(issuer))
        return false;

    auto key = ripple::keylet::account(issuer).key;
    auto blob = backend.fetchLedgerObject(key, sequence, yield);

    if (!blob)
        return false;

    ripple::SerialIter it{blob->data(), blob->size()};
    ripple::SLE const sle{it, key};

    return sle.isFlag(ripple::lsfGlobalFreeze);
}

bool
isFrozen(
    BackendInterface const& backend,
    std::uint32_t sequence,
    ripple::AccountID const& account,
    ripple::Currency const& currency,
    ripple::AccountID const& issuer,
    boost::asio::yield_context yield
)
{
    if (ripple::isXRP(currency))
        return false;

    auto key = ripple::keylet::account(issuer).key;
    auto blob = backend.fetchLedgerObject(key, sequence, yield);

    if (!blob)
        return false;

    ripple::SerialIter it{blob->data(), blob->size()};
    ripple::SLE const sle{it, key};

    if (sle.isFlag(ripple::lsfGlobalFreeze))
        return true;

    if (issuer != account) {
        key = ripple::keylet::line(account, issuer, currency).key;
        blob = backend.fetchLedgerObject(key, sequence, yield);

        if (!blob)
            return false;

        ripple::SerialIter issuerIt{blob->data(), blob->size()};
        ripple::SLE const issuerLine{issuerIt, key};

        auto frozen = (issuer > account) ? ripple::lsfHighFreeze : ripple::lsfLowFreeze;

        if (issuerLine.isFlag(frozen))
            return true;
    }

    return false;
}

ripple::XRPAmount
xrpLiquid(
    BackendInterface const& backend,
    std::uint32_t sequence,
    ripple::AccountID const& id,
    boost::asio::yield_context yield
)
{
    auto const key = ripple::keylet::account(id).key;
    auto blob = backend.fetchLedgerObject(key, sequence, yield);

    if (!blob)
        return beast::zero;

    ripple::SerialIter it{blob->data(), blob->size()};
    ripple::SLE const sle{it, key};

    std::uint32_t const ownerCount = sle.getFieldU32(ripple::sfOwnerCount);

    auto balance = sle.getFieldAmount(ripple::sfBalance);

    ripple::STAmount const amount = [&]() {
        // AMM doesn't require the reserves
        if ((sle.getFlags() & ripple::lsfAMMNode) != 0u)
            return balance;
        auto const reserve = backend.fetchFees(sequence, yield)->accountReserve(ownerCount);
        ripple::STAmount amount = balance - reserve;
        if (balance < reserve)
            amount.clear();
        return amount;
    }();

    return amount.xrp();
}

ripple::STAmount
accountFunds(
    BackendInterface const& backend,
    std::uint32_t const sequence,
    ripple::STAmount const& amount,
    ripple::AccountID const& id,
    boost::asio::yield_context yield
)
{
    if (!amount.native() && amount.getIssuer() == id) {
        return amount;
    }

    return accountHolds(backend, sequence, id, amount.getAsset(), amount.getIssuer(), true, yield);
}

ripple::STAmount
accountHolds(
    BackendInterface const& backend,
    std::uint32_t sequence,
    ripple::AccountID const& account,
    ripple::Currency const& currency,
    ripple::AccountID const& issuer,
    bool const zeroIfFrozen,
    boost::asio::yield_context yield
)
{
    ripple::STAmount amount;
    if (ripple::isXRP(currency))
        return {xrpLiquid(backend, sequence, account, yield)};
<<<<<<< HEAD
    }

    // TODO: Refactor for MPT phase 2

    auto key = ripple::keylet::line(account, issuer, currency).key;
=======
>>>>>>> 03c09406

    auto const key = ripple::keylet::line(account, issuer, currency).key;
    auto const blob = backend.fetchLedgerObject(key, sequence, yield);

    if (!blob) {
        amount.clear({currency, issuer});
        return amount;
    }

    ripple::SerialIter it{blob->data(), blob->size()};
    ripple::SLE const sle{it, key};

    if (zeroIfFrozen && isFrozen(backend, sequence, account, currency, issuer, yield)) {
        amount.clear(ripple::Issue(currency, issuer));
    } else {
        amount = sle.getFieldAmount(ripple::sfBalance);
        if (account > issuer) {
            // Put balance in account terms.
            amount.negate();
        }
        amount.setIssuer(issuer);
    }

    return amount;
}

ripple::Rate
transferRate(
    BackendInterface const& backend,
    std::uint32_t sequence,
    ripple::AccountID const& issuer,
    boost::asio::yield_context yield
)
{
    auto key = ripple::keylet::account(issuer).key;
    auto blob = backend.fetchLedgerObject(key, sequence, yield);

    if (blob) {
        ripple::SerialIter it{blob->data(), blob->size()};
        ripple::SLE const sle{it, key};

        if (sle.isFieldPresent(ripple::sfTransferRate))
            return ripple::Rate{sle.getFieldU32(ripple::sfTransferRate)};
    }

    return ripple::parityRate;
}

boost::json::array
postProcessOrderBook(
    std::vector<data::LedgerObject> const& offers,
    ripple::Book const& book,
    ripple::AccountID const& takerID,
    data::BackendInterface const& backend,
    std::uint32_t const ledgerSequence,
    boost::asio::yield_context yield
)
{
    boost::json::array jsonOffers;

    std::map<ripple::AccountID, ripple::STAmount> umBalance;

    bool const globalFreeze = isGlobalFrozen(backend, ledgerSequence, book.out.account(), yield) ||
        isGlobalFrozen(backend, ledgerSequence, book.in.account(), yield);

    auto rate = transferRate(backend, ledgerSequence, book.out.account(), yield);

    for (auto const& obj : offers) {
        try {
            ripple::SerialIter it{obj.blob.data(), obj.blob.size()};
            ripple::SLE const offer{it, obj.key};
            ripple::uint256 const bookDir = offer.getFieldH256(ripple::sfBookDirectory);

            auto const uOfferOwnerID = offer.getAccountID(ripple::sfAccount);
            auto const& saTakerGets = offer.getFieldAmount(ripple::sfTakerGets);
            auto const& saTakerPays = offer.getFieldAmount(ripple::sfTakerPays);
            ripple::STAmount saOwnerFunds;
            bool firstOwnerOffer = true;

            if (book.out.account() == uOfferOwnerID) {
                // If an offer is selling issuer's own IOUs, it is fully
                // funded.
                saOwnerFunds = saTakerGets;
            } else if (globalFreeze) {
                // If either asset is globally frozen, consider all offers
                // that aren't ours to be totally unfunded
                saOwnerFunds.clear(book.out);
            } else {
                auto umBalanceEntry = umBalance.find(uOfferOwnerID);
                if (umBalanceEntry != umBalance.end()) {
                    // Found in running balance table.

                    saOwnerFunds = umBalanceEntry->second;
                    firstOwnerOffer = false;
                } else {
                    saOwnerFunds = accountHolds(
                        backend, ledgerSequence, uOfferOwnerID, book.out.asset(), book.out.account(), true, yield
                    );

                    if (saOwnerFunds < beast::zero)
                        saOwnerFunds.clear();
                }
            }

            boost::json::object offerJson = toJson(offer);

            ripple::STAmount saTakerGetsFunded;
            ripple::STAmount saOwnerFundsLimit = saOwnerFunds;
            ripple::Rate offerRate = ripple::parityRate;
            ripple::STAmount const dirRate = ripple::amountFromQuality(getQuality(bookDir));

            if (rate != ripple::parityRate
                // Have a tranfer fee.
                && takerID != book.out.account()
                // Not taking offers of own IOUs.
                && book.out.account() != uOfferOwnerID)
            // Offer owner not issuing ownfunds
            {
                // Need to charge a transfer fee to offer owner.
                offerRate = rate;
                saOwnerFundsLimit = ripple::divide(saOwnerFunds, offerRate);
            }

            if (saOwnerFundsLimit >= saTakerGets) {
                // Sufficient funds no shenanigans.
                saTakerGetsFunded = saTakerGets;
            } else {
                saTakerGetsFunded = saOwnerFundsLimit;
                offerJson["taker_gets_funded"] = toBoostJson(saTakerGetsFunded.getJson(ripple::JsonOptions::none));
                offerJson["taker_pays_funded"] =
                    toBoostJson(std::min(saTakerPays, ripple::multiply(saTakerGetsFunded, dirRate, saTakerPays.issue()))
                                    .getJson(ripple::JsonOptions::none));
            }

            ripple::STAmount const saOwnerPays = (ripple::parityRate == offerRate)
                ? saTakerGetsFunded
                : std::min(saOwnerFunds, ripple::multiply(saTakerGetsFunded, offerRate));

            umBalance[uOfferOwnerID] = saOwnerFunds - saOwnerPays;

            if (firstOwnerOffer)
                offerJson["owner_funds"] = saOwnerFunds.getText();

            offerJson["quality"] = dirRate.getText();

            jsonOffers.push_back(offerJson);
        } catch (std::exception const& e) {
            LOG(gLog.error()) << "caught exception: " << e.what();
        }
    }
    return jsonOffers;
}

// get book via currency type
std::variant<Status, ripple::Book>
parseBook(ripple::Currency pays, ripple::AccountID payIssuer, ripple::Currency gets, ripple::AccountID getIssuer)
{
    if (isXRP(pays) && !isXRP(payIssuer)) {
        return Status{
            RippledError::rpcSRC_ISR_MALFORMED, "Unneeded field 'taker_pays.issuer' for XRP currency specification."
        };
    }

    if (!isXRP(pays) && isXRP(payIssuer)) {
        return Status{
            RippledError::rpcSRC_ISR_MALFORMED, "Invalid field 'taker_pays.issuer', expected non-XRP issuer."
        };
    }

    if (ripple::isXRP(gets) && !ripple::isXRP(getIssuer)) {
        return Status{
            RippledError::rpcDST_ISR_MALFORMED, "Unneeded field 'taker_gets.issuer' for XRP currency specification."
        };
    }

    if (!ripple::isXRP(gets) && ripple::isXRP(getIssuer)) {
        return Status{
            RippledError::rpcDST_ISR_MALFORMED, "Invalid field 'taker_gets.issuer', expected non-XRP issuer."
        };
    }

    if (pays == gets && payIssuer == getIssuer)
        return Status{RippledError::rpcBAD_MARKET, "badMarket"};

    return ripple::Book{{pays, payIssuer}, {gets, getIssuer}};
}

std::variant<Status, ripple::Book>
parseBook(boost::json::object const& request)
{
    if (!request.contains("taker_pays"))
        return Status{RippledError::rpcINVALID_PARAMS, "Missing field 'taker_pays'"};

    if (!request.contains("taker_gets"))
        return Status{RippledError::rpcINVALID_PARAMS, "Missing field 'taker_gets'"};

    if (!request.at("taker_pays").is_object())
        return Status{RippledError::rpcINVALID_PARAMS, "Field 'taker_pays' is not an object"};

    if (!request.at("taker_gets").is_object())
        return Status{RippledError::rpcINVALID_PARAMS, "Field 'taker_gets' is not an object"};

    auto taker_pays = request.at("taker_pays").as_object();
    if (!taker_pays.contains("currency"))
        return Status{RippledError::rpcSRC_CUR_MALFORMED};

    if (!taker_pays.at("currency").is_string())
        return Status{RippledError::rpcSRC_CUR_MALFORMED};

    auto taker_gets = request.at("taker_gets").as_object();
    if (!taker_gets.contains("currency"))
        return Status{RippledError::rpcDST_AMT_MALFORMED};

    if (!taker_gets.at("currency").is_string()) {
        return Status{
            RippledError::rpcDST_AMT_MALFORMED,
        };
    }

    ripple::Currency pay_currency;
    if (!ripple::to_currency(pay_currency, taker_pays.at("currency").as_string().c_str()))
        return Status{RippledError::rpcSRC_CUR_MALFORMED};

    ripple::Currency get_currency;
    if (!ripple::to_currency(get_currency, taker_gets["currency"].as_string().c_str()))
        return Status{RippledError::rpcDST_AMT_MALFORMED};

    ripple::AccountID pay_issuer;
    if (taker_pays.contains("issuer")) {
        if (!taker_pays.at("issuer").is_string())
            return Status{RippledError::rpcINVALID_PARAMS, "takerPaysIssuerNotString"};

        if (!ripple::to_issuer(pay_issuer, taker_pays.at("issuer").as_string().c_str()))
            return Status{RippledError::rpcSRC_ISR_MALFORMED};

        if (pay_issuer == ripple::noAccount())
            return Status{RippledError::rpcSRC_ISR_MALFORMED};
    } else {
        pay_issuer = ripple::xrpAccount();
    }

    if (isXRP(pay_currency) && !isXRP(pay_issuer)) {
        return Status{
            RippledError::rpcSRC_ISR_MALFORMED, "Unneeded field 'taker_pays.issuer' for XRP currency specification."
        };
    }

    if (!isXRP(pay_currency) && isXRP(pay_issuer)) {
        return Status{
            RippledError::rpcSRC_ISR_MALFORMED, "Invalid field 'taker_pays.issuer', expected non-XRP issuer."
        };
    }

    if ((!isXRP(pay_currency)) && (!taker_pays.contains("issuer")))
        return Status{RippledError::rpcSRC_ISR_MALFORMED, "Missing non-XRP issuer."};

    ripple::AccountID get_issuer;

    if (taker_gets.contains("issuer")) {
        if (!taker_gets["issuer"].is_string())
            return Status{RippledError::rpcINVALID_PARAMS, "taker_gets.issuer should be string"};

        if (!ripple::to_issuer(get_issuer, taker_gets.at("issuer").as_string().c_str()))
            return Status{RippledError::rpcDST_ISR_MALFORMED, "Invalid field 'taker_gets.issuer', bad issuer."};

        if (get_issuer == ripple::noAccount()) {
            return Status{
                RippledError::rpcDST_ISR_MALFORMED, "Invalid field 'taker_gets.issuer', bad issuer account one."
            };
        }
    } else {
        get_issuer = ripple::xrpAccount();
    }

    if (ripple::isXRP(get_currency) && !ripple::isXRP(get_issuer)) {
        return Status{
            RippledError::rpcDST_ISR_MALFORMED, "Unneeded field 'taker_gets.issuer' for XRP currency specification."
        };
    }

    if (!ripple::isXRP(get_currency) && ripple::isXRP(get_issuer)) {
        return Status{
            RippledError::rpcDST_ISR_MALFORMED, "Invalid field 'taker_gets.issuer', expected non-XRP issuer."
        };
    }

    if (pay_currency == get_currency && pay_issuer == get_issuer)
        return Status{RippledError::rpcBAD_MARKET, "badMarket"};

    return ripple::Book{{pay_currency, pay_issuer}, {get_currency, get_issuer}};
}

std::variant<Status, ripple::AccountID>
parseTaker(boost::json::value const& taker)
{
    std::optional<ripple::AccountID> takerID = {};
    if (!taker.is_string())
        return {Status{RippledError::rpcINVALID_PARAMS, "takerNotString"}};

    takerID = accountFromStringStrict(taker.as_string().c_str());

    if (!takerID)
        return Status{RippledError::rpcBAD_ISSUER, "invalidTakerAccount"};
    return *takerID;
}

ripple::Issue
parseIssue(boost::json::object const& issue)
{
    Json::Value jv;
    if (issue.contains(JS(issuer)) && issue.at(JS(issuer)).is_string())
        jv["issuer"] = issue.at(JS(issuer)).as_string().c_str();
    if (issue.contains(JS(currency)) && issue.at(JS(currency)).is_string())
        jv["currency"] = issue.at(JS(currency)).as_string().c_str();

    return ripple::issueFromJson(jv);
}

bool
specifiesCurrentOrClosedLedger(boost::json::object const& request)
{
    if (request.contains("ledger_index")) {
        auto indexValue = request.at("ledger_index");
        if (indexValue.is_string()) {
            std::string const index = indexValue.as_string().c_str();
            return index == "current" || index == "closed";
        }
    }
    return false;
}

std::variant<ripple::uint256, Status>
getNFTID(boost::json::object const& request)
{
    if (!request.contains(JS(nft_id)))
        return Status{RippledError::rpcINVALID_PARAMS, "missingTokenID"};

    if (!request.at(JS(nft_id)).is_string())
        return Status{RippledError::rpcINVALID_PARAMS, "tokenIDNotString"};

    ripple::uint256 tokenid;
    if (!tokenid.parseHex(request.at(JS(nft_id)).as_string().c_str()))
        return Status{RippledError::rpcINVALID_PARAMS, "malformedTokenID"};

    return tokenid;
}

bool
isAmendmentEnabled(
    std::shared_ptr<data::BackendInterface const> const& backend,
    boost::asio::yield_context yield,
    uint32_t seq,
    ripple::uint256 amendmentId
)
{
    // the amendments should always be present in ledger
    auto const& amendments = backend->fetchLedgerObject(ripple::keylet::amendments().key, seq, yield);

    ripple::SLE const amendmentsSLE{
        ripple::SerialIter{amendments->data(), amendments->size()}, ripple::keylet::amendments().key
    };

    auto const listAmendments = amendmentsSLE.getFieldV256(ripple::sfAmendments);
    return std::find(listAmendments.begin(), listAmendments.end(), amendmentId) != listAmendments.end();
}

boost::json::object
toJsonWithBinaryTx(data::TransactionAndMetadata const& txnPlusMeta, std::uint32_t const apiVersion)
{
    boost::json::object obj{};
    auto const metaKey = apiVersion > 1 ? JS(meta_blob) : JS(meta);
    obj[metaKey] = ripple::strHex(txnPlusMeta.metadata);
    obj[JS(tx_blob)] = ripple::strHex(txnPlusMeta.transaction);
    return obj;
}

}  // namespace rpc<|MERGE_RESOLUTION|>--- conflicted
+++ resolved
@@ -1094,14 +1094,6 @@
     ripple::STAmount amount;
     if (ripple::isXRP(currency))
         return {xrpLiquid(backend, sequence, account, yield)};
-<<<<<<< HEAD
-    }
-
-    // TODO: Refactor for MPT phase 2
-
-    auto key = ripple::keylet::line(account, issuer, currency).key;
-=======
->>>>>>> 03c09406
 
     auto const key = ripple::keylet::line(account, issuer, currency).key;
     auto const blob = backend.fetchLedgerObject(key, sequence, yield);
