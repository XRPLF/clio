--- conflicted
+++ resolved
@@ -12,7 +12,6 @@
 
 namespace ripple {
 
-<<<<<<< HEAD
 void
 tag_invoke(json::value_from_tag, json::value& jv, SLE const& offer)
 {
@@ -20,16 +19,11 @@
         offer.getFieldAmount(sfAmount).getJson(JsonOptions::none));
 
     json::object obj = {
-        {JS(index), to_string(offer.key())},
+        {JS(nft_offer_index), to_string(offer.key())},
         {JS(flags), offer[sfFlags]},
         {JS(owner), toBase58(offer.getAccountID(sfOwner))},
         {JS(amount), std::move(amount)},
     };
-=======
-    obj[JS(nft_offer_index)] = ripple::to_string(offer.key());
-    obj[JS(flags)] = (offer)[ripple::sfFlags];
-    obj[JS(owner)] = ripple::toBase58(offer.getAccountID(ripple::sfOwner));
->>>>>>> 9b74b3f8
 
     if (offer.isFieldPresent(sfDestination))
         obj.insert_or_assign(
