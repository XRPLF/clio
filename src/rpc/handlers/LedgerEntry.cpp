--- conflicted
+++ resolved
@@ -297,13 +297,9 @@
     else if (jsonObject.contains(JS(account_root))) {
         input.accountRoot = boost::json::value_to<std::string>(jv.at(JS(account_root)));
     } else if (jsonObject.contains(JS(did))) {
-<<<<<<< HEAD
-        input.did = jv.at(JS(did)).as_string().c_str();
+        input.did = boost::json::value_to<std::string>(jv.at(JS(did)));
     } else if (jsonObject.contains(JS(mpt_issuance))) {
-        input.mptIssuance = jv.at(JS(mpt_issuance)).as_string().c_str();
-=======
-        input.did = boost::json::value_to<std::string>(jv.at(JS(did)));
->>>>>>> b3e63b24
+        input.mptIssuance = boost::json::value_to<std::string>(jv.at(JS(mpt_issuance)));
     }
     // no need to check if_object again, validator only allows string or object
     else if (jsonObject.contains(JS(directory))) {
