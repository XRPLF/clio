//------------------------------------------------------------------------------
/*
    This file is part of clio: https://github.com/XRPLF/clio
    Copyright (c) 2023, the clio developers.

    Permission to use, copy, modify, and distribute this software for any
    purpose with or without fee is hereby granted, provided that the above
    copyright notice and this permission notice appear in all copies.

    THE  SOFTWARE IS PROVIDED "AS IS" AND THE AUTHOR DISCLAIMS ALL WARRANTIES
    WITH  REGARD  TO  THIS  SOFTWARE  INCLUDING  ALL  IMPLIED  WARRANTIES  OF
    MERCHANTABILITY  AND  FITNESS. IN NO EVENT SHALL THE AUTHOR BE LIABLE FOR
    ANY  SPECIAL,  DIRECT,  INDIRECT, OR CONSEQUENTIAL DAMAGES OR ANY DAMAGES
    WHATSOEVER  RESULTING  FROM  LOSS  OF USE, DATA OR PROFITS, WHETHER IN AN
    ACTION  OF  CONTRACT, NEGLIGENCE OR OTHER TORTIOUS ACTION, ARISING OUT OF
    OR IN CONNECTION WITH THE USE OR PERFORMANCE OF THIS SOFTWARE.
*/
//==============================================================================

#pragma once

#include "data/BackendInterface.h"
#include "rpc/Errors.h"
#include "rpc/JS.h"
#include "rpc/common/MetaProcessors.h"
#include "rpc/common/Specs.h"
#include "rpc/common/Types.h"
#include "rpc/common/Validators.h"

#include <boost/json/conversion.hpp>
#include <boost/json/object.hpp>
#include <boost/json/value.hpp>
#include <ripple/basics/base_uint.h>
#include <ripple/protocol/AccountID.h>
#include <ripple/protocol/ErrorCodes.h>
#include <ripple/protocol/Issue.h>
#include <ripple/protocol/LedgerFormats.h>
#include <ripple/protocol/SField.h>
#include <ripple/protocol/jss.h>
#include <ripple/protocol/tokens.h>

#include <cstdint>
#include <memory>
#include <optional>
#include <string>
#include <string_view>
#include <variant>

namespace rpc {

/**
 * @brief The ledger_entry method returns a single ledger object from the XRP Ledger in its raw format.
 *
 * For more details see: https://xrpl.org/ledger_entry.html
 */
class LedgerEntryHandler {
    std::shared_ptr<BackendInterface> sharedPtrBackend_;

public:
    struct Output {
        std::string index;
        uint32_t ledgerIndex;
        std::string ledgerHash;
        std::optional<boost::json::object> node;
        std::optional<std::string> nodeBinary;
        bool validated = true;
    };

    struct Input {
        std::optional<std::string> ledgerHash;
        std::optional<uint32_t> ledgerIndex;
        bool binary = false;
        // id of this ledger entry: 256 bits hex string
        std::optional<std::string> index;
        // index can be extracted from payment_channel, check, escrow, offer
        // etc, expectedType is used to save the type of index
        ripple::LedgerEntryType expectedType = ripple::ltANY;
        // account id to address account root object
        std::optional<std::string> accountRoot;
        // account id to address did object
        std::optional<std::string> did;
        // mpt issuance id to address mptIssuance object
        std::optional<std::string> mptIssuance;
        // TODO: extract into custom objects, remove json from Input
        std::optional<boost::json::object> directory;
        std::optional<boost::json::object> offer;
        std::optional<boost::json::object> rippleStateAccount;
        std::optional<boost::json::object> escrow;
        std::optional<boost::json::object> depositPreauth;
        std::optional<boost::json::object> ticket;
        std::optional<boost::json::object> amm;
<<<<<<< HEAD
        std::optional<boost::json::object> mptoken;
=======
        std::optional<ripple::STXChainBridge> bridge;
        std::optional<std::string> bridgeAccount;
        std::optional<uint32_t> chainClaimId;
        std::optional<uint32_t> createAccountClaimId;
>>>>>>> 03c09406
    };

    using Result = HandlerReturnType<Output>;

    LedgerEntryHandler(std::shared_ptr<BackendInterface> const& sharedPtrBackend) : sharedPtrBackend_(sharedPtrBackend)
    {
    }

    static RpcSpecConstRef
    spec([[maybe_unused]] uint32_t apiVersion)
    {
        // Validator only works in this handler
        // The accounts array must have two different elements
        // Each element must be a valid address
        static auto const rippleStateAccountsCheck =
            validation::CustomValidator{[](boost::json::value const& value, std::string_view /* key */) -> MaybeError {
                if (!value.is_array() || value.as_array().size() != 2 || !value.as_array()[0].is_string() ||
                    !value.as_array()[1].is_string() ||
                    value.as_array()[0].as_string() == value.as_array()[1].as_string()) {
                    return Error{Status{RippledError::rpcINVALID_PARAMS, "malformedAccounts"}};
                }

                auto const id1 = ripple::parseBase58<ripple::AccountID>(value.as_array()[0].as_string().c_str());
                auto const id2 = ripple::parseBase58<ripple::AccountID>(value.as_array()[1].as_string().c_str());

                if (!id1 || !id2)
                    return Error{Status{ClioError::rpcMALFORMED_ADDRESS, "malformedAddresses"}};

                return MaybeError{};
            }};

        static auto const malformedRequestHexStringValidator =
            meta::WithCustomError{validation::Uint256HexStringValidator, Status(ClioError::rpcMALFORMED_REQUEST)};

        static auto const malformedRequestIntValidator =
            meta::WithCustomError{validation::Type<uint32_t>{}, Status(ClioError::rpcMALFORMED_REQUEST)};

        static auto const bridgeJsonValidator = meta::WithCustomError{
            meta::IfType<boost::json::object>{meta::Section{
                {ripple::sfLockingChainDoor.getJsonName().c_str(),
                 validation::Required{},
                 validation::AccountBase58Validator},
                {ripple::sfIssuingChainDoor.getJsonName().c_str(),
                 validation::Required{},
                 validation::AccountBase58Validator},
                {ripple::sfLockingChainIssue.getJsonName().c_str(),
                 validation::Required{},
                 validation::CurrencyIssueValidator},
                {ripple::sfIssuingChainIssue.getJsonName().c_str(),
                 validation::Required{},
                 validation::CurrencyIssueValidator},
            }},
            Status(ClioError::rpcMALFORMED_REQUEST)
        };

        static auto const rpcSpec = RpcSpec{
            {JS(binary), validation::Type<bool>{}},
            {JS(ledger_hash), validation::Uint256HexStringValidator},
            {JS(ledger_index), validation::LedgerIndexValidator},
            {JS(index), malformedRequestHexStringValidator},
            {JS(account_root), validation::AccountBase58Validator},
            {JS(did), validation::AccountBase58Validator},
            {JS(check), malformedRequestHexStringValidator},
            {JS(deposit_preauth),
             validation::Type<std::string, boost::json::object>{},
             meta::IfType<std::string>{malformedRequestHexStringValidator},
             meta::IfType<boost::json::object>{
                 meta::Section{
                     {JS(owner),
                      validation::Required{},
                      meta::WithCustomError{validation::AccountBase58Validator, Status(ClioError::rpcMALFORMED_OWNER)}},
                     {JS(authorized), validation::Required{}, validation::AccountBase58Validator},
                 },
             }},
            {JS(directory),
             validation::Type<std::string, boost::json::object>{},
             meta::IfType<std::string>{malformedRequestHexStringValidator},
             meta::IfType<boost::json::object>{meta::Section{
                 {JS(owner), validation::AccountBase58Validator},
                 {JS(dir_root), validation::Uint256HexStringValidator},
                 {JS(sub_index), malformedRequestIntValidator}}}},
            {JS(escrow),
             validation::Type<std::string, boost::json::object>{},
             meta::IfType<std::string>{malformedRequestHexStringValidator},
             meta::IfType<boost::json::object>{
                 meta::Section{
                     {JS(owner),
                      validation::Required{},
                      meta::WithCustomError{validation::AccountBase58Validator, Status(ClioError::rpcMALFORMED_OWNER)}},
                     {JS(seq), validation::Required{}, malformedRequestIntValidator},
                 },
             }},
            {JS(offer),
             validation::Type<std::string, boost::json::object>{},
             meta::IfType<std::string>{malformedRequestHexStringValidator},
             meta::IfType<boost::json::object>{
                 meta::Section{
                     {JS(account), validation::Required{}, validation::AccountBase58Validator},
                     {JS(seq), validation::Required{}, malformedRequestIntValidator},
                 },
             }},
            {JS(payment_channel), malformedRequestHexStringValidator},
            {JS(ripple_state),
             validation::Type<boost::json::object>{},
             meta::Section{
                 {JS(accounts), validation::Required{}, rippleStateAccountsCheck},
                 {JS(currency), validation::Required{}, validation::CurrencyValidator},
             }},
            {JS(ticket),
             validation::Type<std::string, boost::json::object>{},
             meta::IfType<std::string>{malformedRequestHexStringValidator},
             meta::IfType<boost::json::object>{
                 meta::Section{
                     {JS(account), validation::Required{}, validation::AccountBase58Validator},
                     {JS(ticket_seq), validation::Required{}, malformedRequestIntValidator},
                 },
             }},
            {JS(nft_page), malformedRequestHexStringValidator},
            {JS(amm),
             validation::Type<std::string, boost::json::object>{},
             meta::IfType<std::string>{malformedRequestHexStringValidator},
             meta::IfType<boost::json::object>{
                 meta::Section{
                     {JS(asset),
                      meta::WithCustomError{validation::Required{}, Status(ClioError::rpcMALFORMED_REQUEST)},
                      meta::WithCustomError{
<<<<<<< HEAD
                          validation::Type<boost::json::object>{}, Status(ClioError::rpcMALFORMED_REQUEST)},
                      ammAssetValidator},
                     {JS(asset2),
                      meta::WithCustomError{validation::Required{}, Status(ClioError::rpcMALFORMED_REQUEST)},
                      meta::WithCustomError{
                          validation::Type<boost::json::object>{}, Status(ClioError::rpcMALFORMED_REQUEST)},
                      ammAssetValidator},
                 },
             }},
            {JS(mpt_issuance), validation::Uint192HexStringValidator},
            {JS(mptoken),
             validation::Type<std::string, boost::json::object>{},
             meta::IfType<std::string>{malformedRequestHexStringValidator},
             meta::IfType<boost::json::object>{
                 meta::Section{
                     {JS(account), validation::Required{}, validation::AccountBase58Validator},
                     {JS(mpt_issuance_id), validation::Required{}, validation::Uint192HexStringValidator},
                 },
             }}};
=======
                          validation::Type<boost::json::object>{}, Status(ClioError::rpcMALFORMED_REQUEST)
                      },
                      validation::CurrencyIssueValidator},
                     {JS(asset2),
                      meta::WithCustomError{validation::Required{}, Status(ClioError::rpcMALFORMED_REQUEST)},
                      meta::WithCustomError{
                          validation::Type<boost::json::object>{}, Status(ClioError::rpcMALFORMED_REQUEST)
                      },
                      validation::CurrencyIssueValidator},
                 },
             }},
            {JS(bridge),
             meta::WithCustomError{validation::Type<boost::json::object>{}, Status(ClioError::rpcMALFORMED_REQUEST)},
             bridgeJsonValidator},
            {JS(bridge_account),
             meta::WithCustomError{validation::AccountBase58Validator, Status(ClioError::rpcMALFORMED_REQUEST)}},
            {JS(xchain_owned_claim_id),
             meta::WithCustomError{
                 validation::Type<std::string, boost::json::object>{}, Status(ClioError::rpcMALFORMED_REQUEST)
             },
             meta::IfType<std::string>{malformedRequestHexStringValidator},
             bridgeJsonValidator,
             meta::WithCustomError{
                 meta::IfType<boost::json::object>{
                     meta::Section{{JS(xchain_owned_claim_id), validation::Required{}, validation::Type<uint32_t>{}}}
                 },
                 Status(ClioError::rpcMALFORMED_REQUEST)
             }},
            {JS(xchain_owned_create_account_claim_id),
             meta::WithCustomError{
                 validation::Type<std::string, boost::json::object>{}, Status(ClioError::rpcMALFORMED_REQUEST)
             },
             meta::IfType<std::string>{malformedRequestHexStringValidator},
             bridgeJsonValidator,
             meta::WithCustomError{
                 meta::IfType<boost::json::object>{meta::Section{
                     {JS(xchain_owned_create_account_claim_id), validation::Required{}, validation::Type<uint32_t>{}}
                 }},
                 Status(ClioError::rpcMALFORMED_REQUEST)
             }},
        };
>>>>>>> 03c09406

        return rpcSpec;
    }

    Result
    process(Input input, Context const& ctx) const;

private:
    // dir_root and owner can not be both empty or filled at the same time
    // This function will return an error if this is the case
    static std::variant<ripple::uint256, Status>
    composeKeyFromDirectory(boost::json::object const& directory) noexcept;

    friend void
    tag_invoke(boost::json::value_from_tag, boost::json::value& jv, Output const& output);

    friend Input
    tag_invoke(boost::json::value_to_tag<Input>, boost::json::value const& jv);
};

}  // namespace rpc<|MERGE_RESOLUTION|>--- conflicted
+++ resolved
@@ -89,14 +89,11 @@
         std::optional<boost::json::object> depositPreauth;
         std::optional<boost::json::object> ticket;
         std::optional<boost::json::object> amm;
-<<<<<<< HEAD
         std::optional<boost::json::object> mptoken;
-=======
         std::optional<ripple::STXChainBridge> bridge;
         std::optional<std::string> bridgeAccount;
         std::optional<uint32_t> chainClaimId;
         std::optional<uint32_t> createAccountClaimId;
->>>>>>> 03c09406
     };
 
     using Result = HandlerReturnType<Output>;
@@ -223,27 +220,6 @@
                      {JS(asset),
                       meta::WithCustomError{validation::Required{}, Status(ClioError::rpcMALFORMED_REQUEST)},
                       meta::WithCustomError{
-<<<<<<< HEAD
-                          validation::Type<boost::json::object>{}, Status(ClioError::rpcMALFORMED_REQUEST)},
-                      ammAssetValidator},
-                     {JS(asset2),
-                      meta::WithCustomError{validation::Required{}, Status(ClioError::rpcMALFORMED_REQUEST)},
-                      meta::WithCustomError{
-                          validation::Type<boost::json::object>{}, Status(ClioError::rpcMALFORMED_REQUEST)},
-                      ammAssetValidator},
-                 },
-             }},
-            {JS(mpt_issuance), validation::Uint192HexStringValidator},
-            {JS(mptoken),
-             validation::Type<std::string, boost::json::object>{},
-             meta::IfType<std::string>{malformedRequestHexStringValidator},
-             meta::IfType<boost::json::object>{
-                 meta::Section{
-                     {JS(account), validation::Required{}, validation::AccountBase58Validator},
-                     {JS(mpt_issuance_id), validation::Required{}, validation::Uint192HexStringValidator},
-                 },
-             }}};
-=======
                           validation::Type<boost::json::object>{}, Status(ClioError::rpcMALFORMED_REQUEST)
                       },
                       validation::CurrencyIssueValidator},
@@ -284,8 +260,17 @@
                  }},
                  Status(ClioError::rpcMALFORMED_REQUEST)
              }},
+            {JS(mpt_issuance), validation::Uint192HexStringValidator},
+            {JS(mptoken),
+             validation::Type<std::string, boost::json::object>{},
+             meta::IfType<std::string>{malformedRequestHexStringValidator},
+             meta::IfType<boost::json::object>{
+                 meta::Section{
+                     {JS(account), validation::Required{}, validation::AccountBase58Validator},
+                     {JS(mpt_issuance_id), validation::Required{}, validation::Uint192HexStringValidator},
+                 },
+             }}
         };
->>>>>>> 03c09406
 
         return rpcSpec;
     }
