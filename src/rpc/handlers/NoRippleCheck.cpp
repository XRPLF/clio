--- conflicted
+++ resolved
@@ -65,15 +65,8 @@
 
     if (bDefaultRipple && !input.roleGateway) {
         output.problems.emplace_back(
-<<<<<<< HEAD
-            "You appear to have set your default ripple flag even though "
-            "you "
-            "are not a gateway. This is not recommended unless you are "
-            "experimenting"
-=======
             "You appear to have set your default ripple flag even though you are not a gateway. This is not "
-            "recommended unless you are experimenting"
->>>>>>> e0621219
+            "recommended unless you are experimenting   
         );
     } else if (input.roleGateway && !bDefaultRipple) {
         output.problems.emplace_back("You should immediately set your default ripple flag");
@@ -109,13 +102,7 @@
                     problem = "You should clear the no ripple flag on your ";
                     needFix = true;
                 } else if (!bNoRipple && !input.roleGateway) {
-<<<<<<< HEAD
-                    problem =
-                        "You should probably set the no ripple flag on "
-                        "your ";
-=======
                     problem = "You should probably set the no ripple flag on your ";
->>>>>>> e0621219
                     needFix = true;
                 }
                 if (needFix) {
