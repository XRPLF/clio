--- conflicted
+++ resolved
@@ -121,13 +121,8 @@
     if (input.marker) {
         cursor = {input.marker->ledger, input.marker->seq};
     } else {
-<<<<<<< HEAD
-        // if forward, start at minIndex - 1, because the SQL query is exclusive, we need to include the 0 transaction
-        // index of minIndex
-=======
         // if forward, start at minIndex - 1, because the SQL query is exclusive, we need to include the 0
         // transaction index of minIndex
->>>>>>> e0621219
         if (input.forward) {
             cursor = {minIndex - 1, std::numeric_limits<int32_t>::max()};
         } else {
