--- conflicted
+++ resolved
@@ -506,31 +506,22 @@
      */
     static CustomValidator AccountMarkerValidator;
 
-<<<<<<< HEAD
-/**
- * @brief Provides a commonly used validator for uint160(AccountID) hex string.
- *
- * It must be a string and also a decodable hex.
- * AccountID uses this validator.
- */
-extern CustomValidator Uint160HexStringValidator;
-
-/**
- * @brief Provides a commonly used validator for uint192 hex string.
- *
- * It must be a string and also a decodable hex.
- * MPTIssuanceID uses this validator.
- */
-extern CustomValidator Uint192HexStringValidator;
-
-/**
- * @brief Provides a commonly used validator for uint256 hex string.
- *
- * It must be a string and also a decodable hex.
- * Transaction index, ledger hash all use this validator.
- */
-extern CustomValidator Uint256HexStringValidator;
-=======
+    /**
+     * @brief Provides a commonly used validator for uint160(AccountID) hex string.
+     *
+     * It must be a string and also a decodable hex.
+     * AccountID uses this validator.
+     */
+    static CustomValidator Uint160HexStringValidator;
+
+    /**
+     * @brief Provides a commonly used validator for uint192 hex string.
+     *
+     * It must be a string and also a decodable hex.
+     * MPTIssuanceID uses this validator.
+     */
+    static CustomValidator Uint192HexStringValidator;
+
     /**
      * @brief Provides a commonly used validator for uint256 hex string.
      *
@@ -538,7 +529,6 @@
      * Transaction index, ledger hash all use this validator.
      */
     static CustomValidator Uint256HexStringValidator;
->>>>>>> d536433d
 
     /**
      * @brief Provides a commonly used validator for currency, including standard currency code and token code.
