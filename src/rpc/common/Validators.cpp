//------------------------------------------------------------------------------
/*
    This file is part of clio: https://github.com/XRPLF/clio
    Copyright (c) 2023, the clio developers.

    Permission to use, copy, modify, and distribute this software for any
    purpose with or without fee is hereby granted, provided that the above
    copyright notice and this permission notice appear in all copies.

    THE  SOFTWARE IS PROVIDED "AS IS" AND THE AUTHOR DISCLAIMS ALL WARRANTIES
    WITH  REGARD  TO  THIS  SOFTWARE  INCLUDING  ALL  IMPLIED  WARRANTIES  OF
    MERCHANTABILITY  AND  FITNESS. IN NO EVENT SHALL THE AUTHOR BE LIABLE FOR
    ANY  SPECIAL,  DIRECT,  INDIRECT, OR CONSEQUENTIAL DAMAGES OR ANY DAMAGES
    WHATSOEVER  RESULTING  FROM  LOSS  OF USE, DATA OR PROFITS, WHETHER IN AN
    ACTION  OF  CONTRACT, NEGLIGENCE OR OTHER TORTIOUS ACTION, ARISING OUT OF
    OR IN CONNECTION WITH THE USE OR PERFORMANCE OF THIS SOFTWARE.
*/
//==============================================================================

#include "rpc/common/Validators.hpp"

#include "rpc/Errors.hpp"
#include "rpc/RPCHelpers.hpp"
#include "rpc/common/Types.hpp"

#include <boost/json/object.hpp>
#include <boost/json/value.hpp>
#include <boost/json/value_to.hpp>
#include <fmt/core.h>
#include <ripple/basics/base_uint.h>
#include <ripple/protocol/AccountID.h>
#include <ripple/protocol/ErrorCodes.h>
#include <ripple/protocol/UintTypes.h>
#include <ripple/protocol/tokens.h>

#include <charconv>
#include <cstdint>
#include <stdexcept>
#include <string>
#include <string_view>
#include <system_error>
#include <unordered_set>

namespace rpc::validation {

[[nodiscard]] MaybeError
Required::verify(boost::json::value const& value, std::string_view key)
{
    if (not value.is_object() or not value.as_object().contains(key.data()))
        return Error{Status{RippledError::rpcINVALID_PARAMS, "Required field '" + std::string{key} + "' missing"}};

    return {};
}

[[nodiscard]] MaybeError
CustomValidator::verify(boost::json::value const& value, std::string_view key) const
{
    if (not value.is_object() or not value.as_object().contains(key.data()))
        return {};  // ignore. field does not exist, let 'required' fail instead

    return validator_(value.as_object().at(key.data()), key);
}

[[nodiscard]] bool
checkIsU32Numeric(std::string_view sv)
{
    uint32_t unused = 0;
    auto [_, ec] = std::from_chars(sv.data(), sv.data() + sv.size(), unused);

    return ec == std::errc();
}

CustomValidator Uint160HexStringValidator =
    CustomValidator{[](boost::json::value const& value, std::string_view key) -> MaybeError {
        return makeHexStringValidator<ripple::uint160>(value, key);
    }};

<<<<<<< HEAD
CustomValidator Uint192HexStringValidator =
    CustomValidator{[](boost::json::value const& value, std::string_view key) -> MaybeError {
        return makeHexStringValidator<ripple::uint192>(value, key);
    }};
=======
        ripple::uint256 ledgerHash;
        if (!ledgerHash.parseHex(boost::json::value_to<std::string>(value)))
            return Error{Status{RippledError::rpcINVALID_PARAMS, std::string(key) + "Malformed"}};
>>>>>>> b3e63b24

CustomValidator Uint256HexStringValidator =
    CustomValidator{[](boost::json::value const& value, std::string_view key) -> MaybeError {
        return makeHexStringValidator<ripple::uint256>(value, key);
    }};

CustomValidator LedgerIndexValidator =
    CustomValidator{[](boost::json::value const& value, std::string_view /* key */) -> MaybeError {
        auto err = Error{Status{RippledError::rpcINVALID_PARAMS, "ledgerIndexMalformed"}};

        if (!value.is_string() && !(value.is_uint64() || value.is_int64()))
            return err;

        if (value.is_string() && value.as_string() != "validated" &&
            !checkIsU32Numeric(boost::json::value_to<std::string>(value)))
            return err;

        return MaybeError{};
    }};

CustomValidator AccountValidator =
    CustomValidator{[](boost::json::value const& value, std::string_view key) -> MaybeError {
        if (!value.is_string())
            return Error{Status{RippledError::rpcINVALID_PARAMS, std::string(key) + "NotString"}};

        // TODO: we are using accountFromStringStrict from RPCHelpers, after we
        // remove all old handler, this function can be moved to here
        if (!accountFromStringStrict(boost::json::value_to<std::string>(value)))
            return Error{Status{RippledError::rpcACT_MALFORMED, std::string(key) + "Malformed"}};

        return MaybeError{};
    }};

CustomValidator AccountBase58Validator =
    CustomValidator{[](boost::json::value const& value, std::string_view key) -> MaybeError {
        if (!value.is_string())
            return Error{Status{RippledError::rpcINVALID_PARAMS, std::string(key) + "NotString"}};

        auto const account = ripple::parseBase58<ripple::AccountID>(boost::json::value_to<std::string>(value));
        if (!account || account->isZero())
            return Error{Status{ClioError::rpcMALFORMED_ADDRESS}};

        return MaybeError{};
    }};

CustomValidator AccountMarkerValidator =
    CustomValidator{[](boost::json::value const& value, std::string_view key) -> MaybeError {
        if (!value.is_string())
            return Error{Status{RippledError::rpcINVALID_PARAMS, std::string(key) + "NotString"}};

        // TODO: we are using parseAccountCursor from RPCHelpers, after we
        // remove all old handler, this function can be moved to here
        if (!parseAccountCursor(boost::json::value_to<std::string>(value))) {
            // align with the current error message
            return Error{Status{RippledError::rpcINVALID_PARAMS, "Malformed cursor."}};
        }

        return MaybeError{};
    }};

CustomValidator CurrencyValidator =
    CustomValidator{[](boost::json::value const& value, std::string_view key) -> MaybeError {
        if (!value.is_string())
            return Error{Status{RippledError::rpcINVALID_PARAMS, std::string(key) + "NotString"}};

        ripple::Currency currency;
        if (!ripple::to_currency(currency, boost::json::value_to<std::string>(value)))
            return Error{Status{ClioError::rpcMALFORMED_CURRENCY, "malformedCurrency"}};

        return MaybeError{};
    }};

CustomValidator IssuerValidator =
    CustomValidator{[](boost::json::value const& value, std::string_view key) -> MaybeError {
        if (!value.is_string())
            return Error{Status{RippledError::rpcINVALID_PARAMS, std::string(key) + "NotString"}};

        ripple::AccountID issuer;

        // TODO: need to align with the error
        if (!ripple::to_issuer(issuer, boost::json::value_to<std::string>(value)))
            return Error{Status{RippledError::rpcINVALID_PARAMS, fmt::format("Invalid field '{}', bad issuer.", key)}};

        if (issuer == ripple::noAccount()) {
            return Error{
                Status{RippledError::rpcINVALID_PARAMS, fmt::format("Invalid field '{}', bad issuer account one.", key)}
            };
        }

        return MaybeError{};
    }};

CustomValidator SubscribeStreamValidator =
    CustomValidator{[](boost::json::value const& value, std::string_view key) -> MaybeError {
        if (!value.is_array())
            return Error{Status{RippledError::rpcINVALID_PARAMS, std::string(key) + "NotArray"}};

        static std::unordered_set<std::string> const validStreams = {
            "ledger", "transactions", "transactions_proposed", "book_changes", "manifests", "validations"
        };

        static std::unordered_set<std::string> const reportingNotSupportStreams = {
            "peer_status", "consensus", "server"
        };
        for (auto const& v : value.as_array()) {
            if (!v.is_string())
                return Error{Status{RippledError::rpcINVALID_PARAMS, "streamNotString"}};

            if (reportingNotSupportStreams.contains(boost::json::value_to<std::string>(v)))
                return Error{Status{RippledError::rpcREPORTING_UNSUPPORTED}};

            if (not validStreams.contains(boost::json::value_to<std::string>(v)))
                return Error{Status{RippledError::rpcSTREAM_MALFORMED}};
        }

        return MaybeError{};
    }};

CustomValidator SubscribeAccountsValidator =
    CustomValidator{[](boost::json::value const& value, std::string_view key) -> MaybeError {
        if (!value.is_array())
            return Error{Status{RippledError::rpcINVALID_PARAMS, std::string(key) + "NotArray"}};

        if (value.as_array().empty())
            return Error{Status{RippledError::rpcACT_MALFORMED, std::string(key) + " malformed."}};

        for (auto const& v : value.as_array()) {
            auto obj = boost::json::object();
            auto const keyItem = std::string(key) + "'sItem";

            obj[keyItem] = v;

            if (auto err = AccountValidator.verify(obj, keyItem); !err)
                return err;
        }

        return MaybeError{};
    }};

CustomValidator CurrencyIssueValidator =
    CustomValidator{[](boost::json::value const& value, std::string_view key) -> MaybeError {
        if (not value.is_object())
            return Error{Status{RippledError::rpcINVALID_PARAMS, std::string(key) + "NotObject"}};

        try {
            parseIssue(value.as_object());
        } catch (std::runtime_error const&) {
            return Error{Status{ClioError::rpcMALFORMED_REQUEST}};
        }

        return MaybeError{};
    }};

}  // namespace rpc::validation<|MERGE_RESOLUTION|>--- conflicted
+++ resolved
@@ -75,16 +75,10 @@
         return makeHexStringValidator<ripple::uint160>(value, key);
     }};
 
-<<<<<<< HEAD
 CustomValidator Uint192HexStringValidator =
     CustomValidator{[](boost::json::value const& value, std::string_view key) -> MaybeError {
         return makeHexStringValidator<ripple::uint192>(value, key);
     }};
-=======
-        ripple::uint256 ledgerHash;
-        if (!ledgerHash.parseHex(boost::json::value_to<std::string>(value)))
-            return Error{Status{RippledError::rpcINVALID_PARAMS, std::string(key) + "Malformed"}};
->>>>>>> b3e63b24
 
 CustomValidator Uint256HexStringValidator =
     CustomValidator{[](boost::json::value const& value, std::string_view key) -> MaybeError {
