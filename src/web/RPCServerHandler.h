--- conflicted
+++ resolved
@@ -206,12 +206,8 @@
                     json.contains("forwarded") && json.at("forwarded").is_bool() && json.at("forwarded").as_bool();
 
                 // if the result is forwarded - just use it as is
-<<<<<<< HEAD
-                // if forwarded request has error, for http, error should be in "result"; for ws, error should be at top
-=======
                 // if forwarded request has error, for http, error should be in "result"; for ws, error should
                 // be at top
->>>>>>> e0621219
                 if (isForwarded && (json.contains("result") || connection->upgraded)) {
                     for (auto const& [k, v] : json)
                         response.insert_or_assign(k, v);
