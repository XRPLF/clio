//------------------------------------------------------------------------------
/*
    This file is part of clio: https://github.com/XRPLF/clio
    Copyright (c) 2023, the clio developers.

    Permission to use, copy, modify, and distribute this software for any
    purpose with or without fee is hereby granted, provided that the above
    copyright notice and this permission notice appear in all copies.

    THE  SOFTWARE IS PROVIDED "AS IS" AND THE AUTHOR DISCLAIMS ALL WARRANTIES
    WITH  REGARD  TO  THIS  SOFTWARE  INCLUDING  ALL  IMPLIED  WARRANTIES  OF
    MERCHANTABILITY  AND  FITNESS. IN NO EVENT SHALL THE AUTHOR BE LIABLE FOR
    ANY  SPECIAL,  DIRECT,  INDIRECT, OR CONSEQUENTIAL DAMAGES OR ANY DAMAGES
    WHATSOEVER  RESULTING  FROM  LOSS  OF USE, DATA OR PROFITS, WHETHER IN AN
    ACTION  OF  CONTRACT, NEGLIGENCE OR OTHER TORTIOUS ACTION, ARISING OUT OF
    OR IN CONNECTION WITH THE USE OR PERFORMANCE OF THIS SOFTWARE.
*/
//==============================================================================

#include <fmt/format.h>
#include <web/impl/AdminVerificationStrategy.h>

#include <ripple/protocol/digest.h>

namespace web::detail {

bool
IPAdminVerificationStrategy::isAdmin(RequestType const&, std::string_view ip) const
{
    return ip == "127.0.0.1";
}

<<<<<<< HEAD
PasswordAdminVerificationStrategy::PasswordAdminVerificationStrategy(std::string password)
    : password_(fmt::format("Password {}", std::move(password)))
=======
PasswordAdminVerificationStrategy::PasswordAdminVerificationStrategy(std::string const& password)
>>>>>>> 320ebaa5
{
    ripple::sha256_hasher hasher;
    hasher(password.data(), password.size());
    auto const d = static_cast<ripple::sha256_hasher::result_type>(hasher);
    ripple::uint256 sha256;
    std::memcpy(sha256.data(), d.data(), d.size());
    passwordSha256_ = ripple::to_string(sha256);
    // make sure it's uppercase
    std::transform(passwordSha256_.begin(), passwordSha256_.end(), passwordSha256_.begin(), ::toupper);
}

bool
PasswordAdminVerificationStrategy::isAdmin(RequestType const& request, std::string_view) const
{
    auto it = request.find(boost::beast::http::field::authorization);
    if (it == request.end()) {
        // No Authorization header
        return false;
    }
    std::string userAuth(it->value());
    std::transform(userAuth.begin(), userAuth.end(), userAuth.begin(), ::toupper);
    return passwordSha256_ == userAuth;
}

std::shared_ptr<AdminVerificationStrategy>
make_AdminVerificationStrategy(std::optional<std::string> password)
{
    if (password.has_value()) {
        return std::make_shared<PasswordAdminVerificationStrategy>(std::move(*password));
    }
    return std::make_shared<IPAdminVerificationStrategy>();
}

}  // namespace web::detail<|MERGE_RESOLUTION|>--- conflicted
+++ resolved
@@ -30,21 +30,17 @@
     return ip == "127.0.0.1";
 }
 
-<<<<<<< HEAD
-PasswordAdminVerificationStrategy::PasswordAdminVerificationStrategy(std::string password)
-    : password_(fmt::format("Password {}", std::move(password)))
-=======
 PasswordAdminVerificationStrategy::PasswordAdminVerificationStrategy(std::string const& password)
->>>>>>> 320ebaa5
 {
     ripple::sha256_hasher hasher;
     hasher(password.data(), password.size());
     auto const d = static_cast<ripple::sha256_hasher::result_type>(hasher);
     ripple::uint256 sha256;
     std::memcpy(sha256.data(), d.data(), d.size());
-    passwordSha256_ = ripple::to_string(sha256);
+    auto sha256Str = ripple::to_string(sha256);
     // make sure it's uppercase
-    std::transform(passwordSha256_.begin(), passwordSha256_.end(), passwordSha256_.begin(), ::toupper);
+    std::transform(sha256Str.begin(), sha256Str.end(), sha256Str.begin(), ::toupper);
+    passwordSha256_ = fmt::format("Password {}", std::move(sha256Str));
 }
 
 bool
