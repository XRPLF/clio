//------------------------------------------------------------------------------
/*
    This file is part of clio: https://github.com/XRPLF/clio
    Copyright (c) 2023, the clio developers.

    Permission to use, copy, modify, and distribute this software for any
    purpose with or without fee is hereby granted, provided that the above
    copyright notice and this permission notice appear in all copies.

    THE  SOFTWARE IS PROVIDED "AS IS" AND THE AUTHOR DISCLAIMS ALL WARRANTIES
    WITH  REGARD  TO  THIS  SOFTWARE  INCLUDING  ALL  IMPLIED  WARRANTIES  OF
    MERCHANTABILITY  AND  FITNESS. IN NO EVENT SHALL THE AUTHOR BE LIABLE FOR
    ANY  SPECIAL,  DIRECT,  INDIRECT, OR CONSEQUENTIAL DAMAGES OR ANY DAMAGES
    WHATSOEVER  RESULTING  FROM  LOSS  OF USE, DATA OR PROFITS, WHETHER IN AN
    ACTION  OF  CONTRACT, NEGLIGENCE OR OTHER TORTIOUS ACTION, ARISING OUT OF
    OR IN CONNECTION WITH THE USE OR PERFORMANCE OF THIS SOFTWARE.
*/
//==============================================================================

#pragma once

#include <data/BackendInterface.h>
#include <util/Taggable.h>
#include <util/log/Logger.h>
#include <web/interface/ConnectionBase.h>

#include <boost/asio/spawn.hpp>
#include <boost/json.hpp>

#include <memory>
#include <string>
#include <utility>

namespace web {

/**
 * @brief Context that is used by the Webserver to pass around information about an incoming request.
 */
struct Context : util::Taggable
{
    boost::asio::yield_context yield;
    std::string method;
    std::uint32_t apiVersion;
    boost::json::object params;
    std::shared_ptr<web::ConnectionBase> session;
    data::LedgerRange range;
    std::string clientIp;
    bool isAdmin;

    /**
     * @brief Create a new Context instance.
     *
     * @param yield The coroutine context
     * @param command The method/command requested
     * @param apiVersion The api_version parsed from the request
     * @param params Request's parameters/data as a JSON object
     * @param session The connection to the peer
     * @param tagFactory A factory that is used to generate tags to track requests and connections
     * @param range The ledger range that is available at the time of the request
     * @param clientIp IP of the peer
     * @param isAdmin Whether the peer has admin privileges
     */
    Context(
        boost::asio::yield_context yield,
        std::string command,
        std::uint32_t apiVersion,
        boost::json::object params,
        std::shared_ptr<web::ConnectionBase> const& session,
        util::TagDecoratorFactory const& tagFactory,
        data::LedgerRange const& range,
<<<<<<< HEAD
        std::string const& clientIp,
        bool isAdmin)
=======
        std::string clientIp)
>>>>>>> caaa01bf
        : Taggable(tagFactory)
        , yield(std::move(yield))
        , method(std::move(command))
        , apiVersion(apiVersion)
        , params(std::move(params))
        , session(session)
        , range(range)
<<<<<<< HEAD
        , clientIp(clientIp)
        , isAdmin(isAdmin)
=======
        , clientIp(std::move(clientIp))
>>>>>>> caaa01bf
    {
        static util::Logger const perfLog{"Performance"};
        LOG(perfLog.debug()) << tag() << "new Context created";
    }

    Context(Context&&) = default;
    Context&
    operator=(Context&&) = default;
};

}  // namespace web<|MERGE_RESOLUTION|>--- conflicted
+++ resolved
@@ -68,12 +68,8 @@
         std::shared_ptr<web::ConnectionBase> const& session,
         util::TagDecoratorFactory const& tagFactory,
         data::LedgerRange const& range,
-<<<<<<< HEAD
-        std::string const& clientIp,
+        std::string clientIp,
         bool isAdmin)
-=======
-        std::string clientIp)
->>>>>>> caaa01bf
         : Taggable(tagFactory)
         , yield(std::move(yield))
         , method(std::move(command))
@@ -81,12 +77,8 @@
         , params(std::move(params))
         , session(session)
         , range(range)
-<<<<<<< HEAD
-        , clientIp(clientIp)
+        , clientIp(std::move(clientIp))
         , isAdmin(isAdmin)
-=======
-        , clientIp(std::move(clientIp))
->>>>>>> caaa01bf
     {
         static util::Logger const perfLog{"Performance"};
         LOG(perfLog.debug()) << tag() << "new Context created";
