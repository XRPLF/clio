--- conflicted
+++ resolved
@@ -19,11 +19,8 @@
 
 #pragma once
 
-<<<<<<< HEAD
+#include <util/Assert.h>
 #include <util/Atomic.h>
-=======
-#include <util/Assert.h>
->>>>>>> 8ebe2d6a
 
 #include <atomic>
 #include <concepts>
@@ -54,16 +51,7 @@
 
     CounterImpl(CounterImpl const&) = delete;
 
-    // Move constructor should be used only used during initialization
-<<<<<<< HEAD
     CounterImpl(CounterImpl&& other) = default;
-=======
-    CounterImpl(CounterImpl&& other)
-    {
-        ASSERT(other.value_ == 0, "Move constructor should only be used during initialization");
-        value_ = other.value_.exchange(0);
-    }
->>>>>>> 8ebe2d6a
 
     CounterImpl&
     operator=(CounterImpl const&) = delete;
