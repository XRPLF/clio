//------------------------------------------------------------------------------
/*
    This file is part of clio: https://github.com/XRPLF/clio
    Copyright (c) 2022, the clio developers.

    Permission to use, copy, modify, and distribute this software for any
    purpose with or without fee is hereby granted, provided that the above
    copyright notice and this permission notice appear in all copies.

    THE  SOFTWARE IS PROVIDED "AS IS" AND THE AUTHOR DISCLAIMS ALL WARRANTIES
    WITH  REGARD  TO  THIS  SOFTWARE  INCLUDING  ALL  IMPLIED  WARRANTIES  OF
    MERCHANTABILITY  AND  FITNESS. IN NO EVENT SHALL THE AUTHOR BE LIABLE FOR
    ANY  SPECIAL,  DIRECT,  INDIRECT, OR CONSEQUENTIAL DAMAGES OR ANY DAMAGES
    WHATSOEVER  RESULTING  FROM  LOSS  OF USE, DATA OR PROFITS, WHETHER IN AN
    ACTION  OF  CONTRACT, NEGLIGENCE OR OTHER TORTIOUS ACTION, ARISING OUT OF
    OR IN CONNECTION WITH THE USE OR PERFORMANCE OF THIS SOFTWARE.
*/
//==============================================================================

#include <util/config/Config.h>
#include <util/log/Logger.h>

#include <algorithm>
#include <array>
#include <filesystem>

namespace util {

Logger LogService::general_log_ = Logger{"General"};
Logger LogService::alert_log_ = Logger{"Alert"};

std::ostream&
operator<<(std::ostream& stream, Severity sev)
{
    static constexpr std::array<char const*, 6> labels = {
        "TRC",
        "DBG",
        "NFO",
        "WRN",
        "ERR",
        "FTL",
    };

    return stream << labels.at(static_cast<int>(sev));
}

Severity
tag_invoke(boost::json::value_to_tag<Severity>, boost::json::value const& value)
{
    if (not value.is_string())
        throw std::runtime_error("`log_level` must be a string");
    auto const& logLevel = value.as_string();

    if (boost::iequals(logLevel, "trace"))
        return Severity::TRC;
    if (boost::iequals(logLevel, "debug"))
        return Severity::DBG;
    if (boost::iequals(logLevel, "info"))
        return Severity::NFO;
    if (boost::iequals(logLevel, "warning") || boost::iequals(logLevel, "warn"))
        return Severity::WRN;
    if (boost::iequals(logLevel, "error"))
        return Severity::ERR;
    if (boost::iequals(logLevel, "fatal"))
        return Severity::FTL;

    throw std::runtime_error(
<<<<<<< HEAD
        "Could not parse `log_level`: expected `trace`, `debug`, `info`, "
        "`warning`, `error` or `fatal`"
=======
        "Could not parse `log_level`: expected `trace`, `debug`, `info`, `warning`, `error` or `fatal`"
>>>>>>> e0621219
    );
}

void
LogService::init(util::Config const& config)
{
    namespace keywords = boost::log::keywords;
    namespace sinks = boost::log::sinks;

    boost::log::add_common_attributes();
    boost::log::register_simple_formatter_factory<Severity, char>("Severity");
    auto const defaultFormat = "%TimeStamp% (%SourceLocation%) [%ThreadID%] %Channel%:%Severity% %Message%";
    std::string format = config.valueOr<std::string>("log_format", defaultFormat);

    if (config.valueOr("log_to_console", false)) {
        boost::log::add_console_log(std::cout, keywords::format = format);
    }

    if (auto logDir = config.maybeValue<std::string>("log_directory"); logDir) {
        boost::filesystem::path dirPath{logDir.value()};
        if (!boost::filesystem::exists(dirPath))
            boost::filesystem::create_directories(dirPath);
        auto const rotationSize = config.valueOr<uint64_t>("log_rotation_size", 2048u) * 1024u * 1024u;
        auto const rotationPeriod = config.valueOr<uint32_t>("log_rotation_hour_interval", 12u);
        auto const dirSize = config.valueOr<uint64_t>("log_directory_max_size", 50u * 1024u) * 1024u * 1024u;
        auto fileSink = boost::log::add_file_log(
            keywords::file_name = dirPath / "clio.log",
            keywords::target_file_name = dirPath / "clio_%Y-%m-%d_%H-%M-%S.log",
            keywords::auto_flush = true,
            keywords::format = format,
            keywords::open_mode = std::ios_base::app,
            keywords::rotation_size = rotationSize,
            keywords::time_based_rotation =
                sinks::file::rotation_at_time_interval(boost::posix_time::hours(rotationPeriod))
        );
        fileSink->locked_backend()->set_file_collector(
            sinks::file::make_collector(keywords::target = dirPath, keywords::max_size = dirSize)
        );
        fileSink->locked_backend()->scan_for_files();
    }

    // get default severity, can be overridden per channel using the `log_channels` array
    auto defaultSeverity = config.valueOr<Severity>("log_level", Severity::NFO);
    static constexpr std::array<char const*, 7> channels = {
        "General",
        "WebServer",
        "Backend",
        "RPC",
        "ETL",
        "Subscriptions",
        "Performance",
    };

    auto core = boost::log::core::get();
    auto min_severity = boost::log::expressions::channel_severity_filter(log_channel, log_severity);

    for (auto const& channel : channels)
        min_severity[channel] = defaultSeverity;
    min_severity["Alert"] = Severity::WRN;  // Channel for alerts, always warning severity

    for (auto const overrides = config.arrayOr("log_channels", {}); auto const& cfg : overrides) {
        auto name = cfg.valueOrThrow<std::string>("channel", "Channel name is required");
        if (std::count(std::begin(channels), std::end(channels), name) == 0)
            throw std::runtime_error("Can't override settings for log channel " + name + ": invalid channel");

        min_severity[name] = cfg.valueOr<Severity>("log_level", defaultSeverity);
    }

    core->set_filter(min_severity);
    LOG(LogService::info()) << "Default log level = " << defaultSeverity;
}

Logger::Pump
Logger::trace(SourceLocationType const& loc) const
{
    return {logger_, Severity::TRC, loc};
};
Logger::Pump
Logger::debug(SourceLocationType const& loc) const
{
    return {logger_, Severity::DBG, loc};
};
Logger::Pump
Logger::info(SourceLocationType const& loc) const
{
    return {logger_, Severity::NFO, loc};
};
Logger::Pump
Logger::warn(SourceLocationType const& loc) const
{
    return {logger_, Severity::WRN, loc};
};
Logger::Pump
Logger::error(SourceLocationType const& loc) const
{
    return {logger_, Severity::ERR, loc};
};
Logger::Pump
Logger::fatal(SourceLocationType const& loc) const
{
    return {logger_, Severity::FTL, loc};
};

std::string
Logger::Pump::pretty_path(SourceLocationType const& loc, size_t max_depth)
{
    auto const file_path = std::string{loc.file_name()};
    auto idx = file_path.size();
    while (max_depth-- > 0) {
        idx = file_path.rfind('/', idx - 1);
        if (idx == std::string::npos || idx == 0)
            break;
    }
    return file_path.substr(idx == std::string::npos ? 0 : idx + 1) + ':' + std::to_string(loc.line());
}

}  // namespace util<|MERGE_RESOLUTION|>--- conflicted
+++ resolved
@@ -65,12 +65,7 @@
         return Severity::FTL;
 
     throw std::runtime_error(
-<<<<<<< HEAD
-        "Could not parse `log_level`: expected `trace`, `debug`, `info`, "
-        "`warning`, `error` or `fatal`"
-=======
         "Could not parse `log_level`: expected `trace`, `debug`, `info`, `warning`, `error` or `fatal`"
->>>>>>> e0621219
     );
 }
 
