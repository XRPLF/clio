--- conflicted
+++ resolved
@@ -121,33 +121,26 @@
         return Mutex{ProtectedDataType{std::forward<Args>(args)...}};
     }
 
-<<<<<<< HEAD
+    /**
+     * @brief Lock the mutex and get a lock object allowing access to the protected data
+     *
+     * @tparam LockType The type of lock to use
+     * @return A lock on the mutex and a reference to the protected data
+     */
     template <template <typename> typename LockType = std::lock_guard>
     Lock<ProtectedDataType const, LockType, MutexType>
-=======
+    lock() const
+    {
+        return {mutex_, data_};
+    }
+
+    template <template <typename> typename LockType = std::lock_guard>
+    Lock<ProtectedDataType, LockType, MutexType>
     /**
      * @brief Lock the mutex and get a lock object allowing access to the protected data
      *
      * @return A lock on the mutex and a reference to the protected data
      */
-    Lock<ProtectedDataType const>
->>>>>>> c7b637b3
-    lock() const
-    {
-        return {mutex_, data_};
-    }
-
-<<<<<<< HEAD
-    template <template <typename> typename LockType = std::lock_guard>
-    Lock<ProtectedDataType, LockType, MutexType>
-=======
-    /**
-     * @brief Lock the mutex and get a lock object allowing access to the protected data
-     *
-     * @return A lock on the mutex and a reference to the protected data
-     */
-    Lock<ProtectedDataType>
->>>>>>> c7b637b3
     lock()
     {
         return {mutex_, data_};
