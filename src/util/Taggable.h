--- conflicted
+++ resolved
@@ -226,14 +226,7 @@
         if (boost::iequals(style, "uuid"))
             return TagDecoratorFactory::Type::UUID;
 
-<<<<<<< HEAD
-        throw std::runtime_error(
-            "Could not parse `log_tag_style`: expected `uint`, `uuid` or "
-            "`null`"
-        );
-=======
         throw std::runtime_error("Could not parse `log_tag_style`: expected `uint`, `uuid` or `null`");
->>>>>>> e0621219
     }
 };
 
