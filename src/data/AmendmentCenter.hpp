//------------------------------------------------------------------------------
/*
    This file is part of clio: https://github.com/XRPLF/clio
    Copyright (c) 2024, the clio developers.

    Permission to use, copy, modify, and distribute this software for any
    purpose with or without fee is hereby granted, provided that the above
    copyright notice and this permission notice appear in all copies.

    THE  SOFTWARE IS PROVIDED "AS IS" AND THE AUTHOR DISCLAIMS ALL WARRANTIES
    WITH  REGARD  TO  THIS  SOFTWARE  INCLUDING  ALL  IMPLIED  WARRANTIES  OF
    MERCHANTABILITY  AND  FITNESS. IN NO EVENT SHALL THE AUTHOR BE LIABLE FOR
    ANY  SPECIAL,  DIRECT,  INDIRECT, OR CONSEQUENTIAL DAMAGES OR ANY DAMAGES
    WHATSOEVER  RESULTING  FROM  LOSS  OF USE, DATA OR PROFITS, WHETHER IN AN
    ACTION  OF  CONTRACT, NEGLIGENCE OR OTHER TORTIOUS ACTION, ARISING OUT OF
    OR IN CONNECTION WITH THE USE OR PERFORMANCE OF THIS SOFTWARE.
*/
//==============================================================================

#pragma once

#include "data/AmendmentCenterInterface.hpp"
#include "data/BackendInterface.hpp"
#include "data/Types.hpp"

#include <boost/asio/spawn.hpp>
#include <boost/preprocessor.hpp>
#include <boost/preprocessor/seq/for_each.hpp>
#include <boost/preprocessor/stringize.hpp>
#include <boost/preprocessor/variadic/to_seq.hpp>
#include <xrpl/basics/Slice.h>
#include <xrpl/basics/base_uint.h>
#include <xrpl/protocol/Feature.h>
#include <xrpl/protocol/Indexes.h>
#include <xrpl/protocol/SField.h>
#include <xrpl/protocol/STLedgerEntry.h>
#include <xrpl/protocol/Serializer.h>
#include <xrpl/protocol/digest.h>

#include <cstdint>
#include <map>
#include <memory>
#include <optional>
#include <string>
#include <vector>

#define REGISTER(name)                                   \
    inline static impl::WritingAmendmentKey const name = \
        impl::WritingAmendmentKey(std::string(BOOST_PP_STRINGIZE(name)))

namespace data {
namespace impl {

struct WritingAmendmentKey : AmendmentKey {
    explicit WritingAmendmentKey(std::string amendmentName);
};

}  // namespace impl

/**
 * @brief List of supported amendments
 */
struct Amendments {
    // NOTE: if Clio wants to report it supports an Amendment it should be listed here.
    // Whether an amendment is obsolete and/or supported by libxrpl is extracted directly from libxrpl.
    // If an amendment is in the list below it just means Clio did whatever changes needed to support it.
    // Most of the time it's going to be no changes at all.

    /** @cond */
    REGISTER(OwnerPaysFee);
    REGISTER(Flow);
    REGISTER(FlowCross);
    REGISTER(fix1513);
    REGISTER(DepositAuth);
    REGISTER(Checks);
    REGISTER(fix1571);
    REGISTER(fix1543);
    REGISTER(fix1623);
    REGISTER(DepositPreauth);
    REGISTER(fix1515);
    REGISTER(fix1578);
    REGISTER(MultiSignReserve);
    REGISTER(fixTakerDryOfferRemoval);
    REGISTER(fixMasterKeyAsRegularKey);
    REGISTER(fixCheckThreading);
    REGISTER(fixPayChanRecipientOwnerDir);
    REGISTER(DeletableAccounts);
    REGISTER(fixQualityUpperBound);
    REGISTER(RequireFullyCanonicalSig);
    REGISTER(fix1781);
    REGISTER(HardenedValidations);
    REGISTER(fixAmendmentMajorityCalc);
    REGISTER(NegativeUNL);
    REGISTER(TicketBatch);
    REGISTER(FlowSortStrands);
    REGISTER(fixSTAmountCanonicalize);
    REGISTER(fixRmSmallIncreasedQOffers);
    REGISTER(CheckCashMakesTrustLine);
    REGISTER(ExpandedSignerList);
    REGISTER(NonFungibleTokensV1_1);
    REGISTER(fixTrustLinesToSelf);
    REGISTER(fixRemoveNFTokenAutoTrustLine);
    REGISTER(ImmediateOfferKilled);
    REGISTER(DisallowIncoming);
    REGISTER(XRPFees);
    REGISTER(fixUniversalNumber);
    REGISTER(fixNonFungibleTokensV1_2);
    REGISTER(fixNFTokenRemint);
    REGISTER(fixReducedOffersV1);
    REGISTER(Clawback);
    REGISTER(AMM);
    REGISTER(XChainBridge);
    REGISTER(fixDisallowIncomingV1);
    REGISTER(DID);
    REGISTER(fixFillOrKill);
    REGISTER(fixNFTokenReserve);
    REGISTER(fixInnerObjTemplate);
    REGISTER(fixAMMOverflowOffer);
    REGISTER(PriceOracle);
    REGISTER(fixEmptyDID);
    REGISTER(fixXChainRewardRounding);
    REGISTER(fixPreviousTxnID);
    REGISTER(fixAMMv1_1);
    REGISTER(NFTokenMintOffer);
    REGISTER(fixReducedOffersV2);
    REGISTER(fixEnforceNFTokenTrustline);
<<<<<<< HEAD
    REGISTER(MPTokensV1);
=======
    REGISTER(fixInnerObjTemplate2);
    REGISTER(fixNFTokenPageLinks);
    REGISTER(InvariantsV1_1);
>>>>>>> 2c18fd54

    // Obsolete but supported by libxrpl
    REGISTER(CryptoConditionsSuite);
    REGISTER(NonFungibleTokensV1);
    REGISTER(fixNFTokenDirV1);
    REGISTER(fixNFTokenNegOffer);

    // Retired amendments
    REGISTER(MultiSign);
    REGISTER(TrustSetAuth);
    REGISTER(FeeEscalation);
    REGISTER(PayChan);
    REGISTER(fix1368);
    REGISTER(CryptoConditions);
    REGISTER(Escrow);
    REGISTER(TickSize);
    REGISTER(fix1373);
    REGISTER(EnforceInvariants);
    REGISTER(SortedDirectories);
    REGISTER(fix1201);
    REGISTER(fix1512);
    REGISTER(fix1523);
    REGISTER(fix1528);
    /** @endcond */
};

#undef REGISTER

/**
 * @brief Knowledge center for amendments within XRPL
 */
class AmendmentCenter : public AmendmentCenterInterface {
    std::shared_ptr<data::BackendInterface> backend_;

    std::map<std::string, Amendment> supported_;
    std::vector<Amendment> all_;

public:
    /**
     * @brief Construct a new AmendmentCenter instance
     *
     * @param backend The backend
     */
    explicit AmendmentCenter(std::shared_ptr<data::BackendInterface> const& backend);

    /**
     * @brief Check whether an amendment is supported by Clio
     *
     * @param key The key of the amendment to check
     * @return true if supported; false otherwise
     */
    [[nodiscard]] bool
    isSupported(AmendmentKey const& key) const final;

    /**
     * @brief Get all supported amendments as a map
     *
     * @return The amendments supported by Clio
     */
    [[nodiscard]] std::map<std::string, Amendment> const&
    getSupported() const final;

    /**
     * @brief Get all known amendments
     *
     * @return All known amendments as a vector
     */
    [[nodiscard]] std::vector<Amendment> const&
    getAll() const final;

    /**
     * @brief Check whether an amendment was/is enabled for a given sequence
     *
     * @param key The key of the amendment to check
     * @param seq The sequence to check for
     * @return true if enabled; false otherwise
     */
    [[nodiscard]] bool
    isEnabled(AmendmentKey const& key, uint32_t seq) const final;

    /**
     * @brief Check whether an amendment was/is enabled for a given sequence
     *
     * @param yield The coroutine context to use
     * @param key The key of the amendment to check
     * @param seq The sequence to check for
     * @return true if enabled; false otherwise
     */
    [[nodiscard]] bool
    isEnabled(boost::asio::yield_context yield, AmendmentKey const& key, uint32_t seq) const final;

    /**
     * @brief Check whether an amendment was/is enabled for a given sequence
     *
     * @param yield The coroutine context to use
     * @param keys The keys of the amendments to check
     * @param seq The sequence to check for
     * @return A vector of bools representing enabled state for each of the given keys
     */
    [[nodiscard]] std::vector<bool>
    isEnabled(boost::asio::yield_context yield, std::vector<AmendmentKey> const& keys, uint32_t seq) const final;

    /**
     * @brief Get an amendment
     *
     * @param key The key of the amendment to get
     * @return The amendment as a const ref; asserts if the amendment is unknown
     */
    [[nodiscard]] Amendment const&
    getAmendment(AmendmentKey const& key) const final;

    /**
     * @brief Get an amendment by its key

     * @param key The amendment key from @see Amendments
     * @return The amendment as a const ref; asserts if the amendment is unknown
     */
    [[nodiscard]] Amendment const&
    operator[](AmendmentKey const& key) const final;

private:
    [[nodiscard]] std::optional<std::vector<ripple::uint256>>
    fetchAmendmentsList(boost::asio::yield_context yield, uint32_t seq) const;
};

}  // namespace data<|MERGE_RESOLUTION|>--- conflicted
+++ resolved
@@ -124,13 +124,10 @@
     REGISTER(NFTokenMintOffer);
     REGISTER(fixReducedOffersV2);
     REGISTER(fixEnforceNFTokenTrustline);
-<<<<<<< HEAD
-    REGISTER(MPTokensV1);
-=======
     REGISTER(fixInnerObjTemplate2);
     REGISTER(fixNFTokenPageLinks);
     REGISTER(InvariantsV1_1);
->>>>>>> 2c18fd54
+    REGISTER(MPTokensV1);
 
     // Obsolete but supported by libxrpl
     REGISTER(CryptoConditionsSuite);
