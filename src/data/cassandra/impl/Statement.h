//------------------------------------------------------------------------------
/*
    This file is part of clio: https://github.com/XRPLF/clio
    Copyright (c) 2023, the clio developers.

    Permission to use, copy, modify, and distribute this software for any
    purpose with or without fee is hereby granted, provided that the above
    copyright notice and this permission notice appear in all copies.

    THE  SOFTWARE IS PROVIDED "AS IS" AND THE AUTHOR DISCLAIMS ALL WARRANTIES
    WITH  REGARD  TO  THIS  SOFTWARE  INCLUDING  ALL  IMPLIED  WARRANTIES  OF
    MERCHANTABILITY  AND  FITNESS. IN NO EVENT SHALL THE AUTHOR BE LIABLE FOR
    ANY  SPECIAL,  DIRECT,  INDIRECT, OR CONSEQUENTIAL DAMAGES OR ANY DAMAGES
    WHATSOEVER  RESULTING  FROM  LOSS  OF USE, DATA OR PROFITS, WHETHER IN AN
    ACTION  OF  CONTRACT, NEGLIGENCE OR OTHER TORTIOUS ACTION, ARISING OUT OF
    OR IN CONNECTION WITH THE USE OR PERFORMANCE OF THIS SOFTWARE.
*/
//==============================================================================

#pragma once

#include <data/cassandra/Types.h>
#include <data/cassandra/impl/ManagedObject.h>
#include <data/cassandra/impl/Tuple.h>
#include <data/cassandra/impl/Collection.h>
#include <util/Expected.h>

#include <ripple/basics/base_uint.h>
#include <ripple/protocol/STAccount.h>
#include <cassandra.h>
#include <fmt/core.h>

#include <chrono>
#include <compare>
#include <iterator>

namespace data::cassandra::detail {

class Statement : public ManagedObject<CassStatement> {
    static constexpr auto deleter = [](CassStatement* ptr) { cass_statement_free(ptr); };

    template <typename>
    static constexpr bool unsupported_v = false;

public:
    /**
     * @brief Construct a new statement with optionally provided arguments.
     *
     * Note: it's up to the user to make sure the bound parameters match
     * the format of the query (e.g. amount of '?' matches count of args).
     */
    template <typename... Args>
    explicit Statement(std::string_view query, Args&&... args)
        : ManagedObject{cass_statement_new(query.data(), sizeof...(args)), deleter}
    {
        cass_statement_set_consistency(*this, CASS_CONSISTENCY_QUORUM);
        cass_statement_set_is_idempotent(*this, cass_true);
        bind<Args...>(std::forward<Args>(args)...);
    }

    /* implicit */ Statement(CassStatement* ptr) : ManagedObject{ptr, deleter}
    {
        cass_statement_set_consistency(*this, CASS_CONSISTENCY_QUORUM);
        cass_statement_set_is_idempotent(*this, cass_true);
    }

    /**
     * @brief Binds the given arguments to the statement.
     *
     * @param args Arguments to bind
     */
    template <typename... Args>
    void
    bind(Args&&... args) const
    {
        std::size_t idx = 0;  // NOLINT(misc-const-correctness)
        (this->bindAt<Args>(idx++, std::forward<Args>(args)), ...);
    }

    /**
     * @brief Binds an argument to a specific index.
     *
     * @param idx The index of the argument
     * @param value The value to bind it to
     */
    template <typename Type>
    void
    bindAt(std::size_t const idx, Type&& value) const
    {
        using std::to_string;
        auto throwErrorIfNeeded = [idx](CassError rc, std::string_view label) {
            if (rc != CASS_OK)
                throw std::logic_error(fmt::format("[{}] at idx {}: {}", label, idx, cass_error_desc(rc)));
        };

        auto bindBytes = [this, idx](auto const* data, size_t size) {
            return cass_statement_bind_bytes(*this, idx, static_cast<cass_byte_t const*>(data), size);
        };

        using DecayedType = std::decay_t<Type>;
        using UCharVectorType = std::vector<unsigned char>;
        using UintTupleType = std::tuple<uint32_t, uint32_t>;
        using UintByteTupleType = std::tuple<uint32_t, ripple::uint256>;
        using ByteVectorType = std::vector<ripple::uint256>;

        if constexpr (std::is_same_v<DecayedType, ripple::uint256>) {
            auto const rc = bindBytes(value.data(), value.size());
            throwErrorIfNeeded(rc, "Bind ripple::uint256");
        } else if constexpr (std::is_same_v<DecayedType, ripple::AccountID>) {
            auto const rc = bindBytes(value.data(), value.size());
            throwErrorIfNeeded(rc, "Bind ripple::AccountID");
        } else if constexpr (std::is_same_v<DecayedType, UCharVectorType>) {
            auto const rc = bindBytes(value.data(), value.size());
            throwErrorIfNeeded(rc, "Bind vector<unsigned char>");
        } else if constexpr (std::is_convertible_v<DecayedType, std::string>) {
            // reinterpret_cast is needed here :'(
            auto const rc = bindBytes(reinterpret_cast<unsigned char const*>(value.data()), value.size());
            throwErrorIfNeeded(rc, "Bind string (as bytes)");
<<<<<<< HEAD
        }
        else if constexpr (std::is_same_v<DecayedType, UintTupleType> || std::is_same_v<DecayedType, UintByteTupleType>)
        {
            auto const rc = cass_statement_bind_tuple(*this, idx, Tuple{std::forward<Type>(value)});
            throwErrorIfNeeded(rc, "Bind tuple<uint32, uint32> or <uint32_t, ripple::uint256>");
        }
         else if constexpr (std::is_same_v<DecayedType, ByteVectorType>)
        {
            auto const rc = cass_statement_bind_collection(*this, idx, Collection{std::move(value)});
            throwErrorIfNeeded(rc, "Bind collection");
        }       
        else if constexpr (std::is_same_v<DecayedType, bool>)
        {
=======
        } else if constexpr (std::is_same_v<DecayedType, UintTupleType>) {
            auto const rc = cass_statement_bind_tuple(*this, idx, Tuple{std::forward<Type>(value)});
            throwErrorIfNeeded(rc, "Bind tuple<uint32, uint32>");
        } else if constexpr (std::is_same_v<DecayedType, bool>) {
>>>>>>> e0621219
            auto const rc = cass_statement_bind_bool(*this, idx, value ? cass_true : cass_false);
            throwErrorIfNeeded(rc, "Bind bool");
        } else if constexpr (std::is_same_v<DecayedType, Limit>) {
            auto const rc = cass_statement_bind_int32(*this, idx, value.limit);
            throwErrorIfNeeded(rc, "Bind limit (int32)");
        }
        // clio only uses bigint (int64_t) so we convert any incoming type
        else if constexpr (std::is_convertible_v<DecayedType, int64_t>) {
            auto const rc = cass_statement_bind_int64(*this, idx, value);
            throwErrorIfNeeded(rc, "Bind int64");
        } else {
            // type not supported for binding
            static_assert(unsupported_v<DecayedType>);
        }
    }
};

/**
 * @brief Represents a prepared statement on the DB side.
 *
 * This is used to produce Statement objects that can be executed.
 */
class PreparedStatement : public ManagedObject<CassPrepared const> {
    static constexpr auto deleter = [](CassPrepared const* ptr) { cass_prepared_free(ptr); };

public:
    /* implicit */ PreparedStatement(CassPrepared const* ptr) : ManagedObject{ptr, deleter}
    {
    }

    /**
     * @brief Bind the given arguments and produce a ready to execute Statement.
     *
     * @param args The arguments to bind
     * @return A bound and ready to execute Statement object
     */
    template <typename... Args>
    Statement
    bind(Args&&... args) const
    {
        Statement statement = cass_prepared_bind(*this);
        statement.bind<Args...>(std::forward<Args>(args)...);
        return statement;
    }
};

}  // namespace data::cassandra::detail<|MERGE_RESOLUTION|>--- conflicted
+++ resolved
@@ -116,26 +116,13 @@
             // reinterpret_cast is needed here :'(
             auto const rc = bindBytes(reinterpret_cast<unsigned char const*>(value.data()), value.size());
             throwErrorIfNeeded(rc, "Bind string (as bytes)");
-<<<<<<< HEAD
-        }
-        else if constexpr (std::is_same_v<DecayedType, UintTupleType> || std::is_same_v<DecayedType, UintByteTupleType>)
-        {
+        } else if constexpr (std::is_same_v<DecayedType, UintTupleType> || std::is_same_v<DecayedType, UintByteTupleType>) {
             auto const rc = cass_statement_bind_tuple(*this, idx, Tuple{std::forward<Type>(value)});
             throwErrorIfNeeded(rc, "Bind tuple<uint32, uint32> or <uint32_t, ripple::uint256>");
-        }
-         else if constexpr (std::is_same_v<DecayedType, ByteVectorType>)
-        {
+        } else if constexpr (std::is_same_v<DecayedType, ByteVectorType>) {
             auto const rc = cass_statement_bind_collection(*this, idx, Collection{std::move(value)});
             throwErrorIfNeeded(rc, "Bind collection");
-        }       
-        else if constexpr (std::is_same_v<DecayedType, bool>)
-        {
-=======
-        } else if constexpr (std::is_same_v<DecayedType, UintTupleType>) {
-            auto const rc = cass_statement_bind_tuple(*this, idx, Tuple{std::forward<Type>(value)});
-            throwErrorIfNeeded(rc, "Bind tuple<uint32, uint32>");
         } else if constexpr (std::is_same_v<DecayedType, bool>) {
->>>>>>> e0621219
             auto const rc = cass_statement_bind_bool(*this, idx, value ? cass_true : cass_false);
             throwErrorIfNeeded(rc, "Bind bool");
         } else if constexpr (std::is_same_v<DecayedType, Limit>) {
