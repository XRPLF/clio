//------------------------------------------------------------------------------
/*
    This file is part of clio: https://github.com/XRPLF/clio
    Copyright (c) 2022, the clio developers.

    Permission to use, copy, modify, and distribute this software for any
    purpose with or without fee is hereby granted, provided that the above
    copyright notice and this permission notice appear in all copies.

    THE  SOFTWARE IS PROVIDED "AS IS" AND THE AUTHOR DISCLAIMS ALL WARRANTIES
    WITH  REGARD  TO  THIS  SOFTWARE  INCLUDING  ALL  IMPLIED  WARRANTIES  OF
    MERCHANTABILITY  AND  FITNESS. IN NO EVENT SHALL THE AUTHOR BE LIABLE FOR
    ANY  SPECIAL,  DIRECT,  INDIRECT, OR CONSEQUENTIAL DAMAGES OR ANY DAMAGES
    WHATSOEVER  RESULTING  FROM  LOSS  OF USE, DATA OR PROFITS, WHETHER IN AN
    ACTION  OF  CONTRACT, NEGLIGENCE OR OTHER TORTIOUS ACTION, ARISING OUT OF
    OR IN CONNECTION WITH THE USE OR PERFORMANCE OF THIS SOFTWARE.
*/
//==============================================================================

#include "data/BackendInterface.h"

#include "data/Types.h"
#include "util/Assert.h"
#include "util/log/Logger.h"

#include <boost/asio/spawn.hpp>
#include <ripple/basics/base_uint.h>
#include <ripple/basics/strHex.h>
#include <ripple/protocol/Fees.h>
#include <ripple/protocol/Indexes.h>
#include <ripple/protocol/SField.h>
#include <ripple/protocol/STLedgerEntry.h>
#include <ripple/protocol/Serializer.h>

#include <chrono>
#include <cstddef>
#include <cstdint>
#include <mutex>
#include <optional>
#include <shared_mutex>
#include <sstream>
#include <string>
#include <utility>
#include <vector>

// local to compilation unit loggers
namespace {
util::Logger gLog{"Backend"};
}  // namespace

namespace data {
bool
BackendInterface::finishWrites(std::uint32_t const ledgerSequence)
{
    LOG(gLog.debug()) << "Want finish writes for " << ledgerSequence;
    auto commitRes = doFinishWrites();
    if (commitRes) {
        LOG(gLog.debug()) << "Successfully commited. Updating range now to " << ledgerSequence;
        updateRange(ledgerSequence);
    }
    return commitRes;
}
void
BackendInterface::writeLedgerObject(std::string&& key, std::uint32_t const seq, std::string&& blob)
{
    ASSERT(key.size() == sizeof(ripple::uint256), "Key must be 256 bits");
    doWriteLedgerObject(std::move(key), seq, std::move(blob));
}

std::optional<LedgerRange>
BackendInterface::hardFetchLedgerRangeNoThrow() const
{
    return retryOnTimeout([&]() { return hardFetchLedgerRange(); });
}

// *** state data methods
std::optional<Blob>
BackendInterface::fetchLedgerObject(
    ripple::uint256 const& key,
    std::uint32_t const sequence,
    boost::asio::yield_context yield
) const
{
    auto obj = cache_.get(key, sequence);
    if (obj) {
        LOG(gLog.trace()) << "Cache hit - " << ripple::strHex(key);
        return *obj;
    }

    LOG(gLog.trace()) << "Cache miss - " << ripple::strHex(key);
    auto dbObj = doFetchLedgerObject(key, sequence, yield);
    if (!dbObj) {
        LOG(gLog.trace()) << "Missed cache and missed in db";
    } else {
        LOG(gLog.trace()) << "Missed cache but found in db";
    }
    return dbObj;
}

std::vector<Blob>
BackendInterface::fetchLedgerObjects(
    std::vector<ripple::uint256> const& keys,
    std::uint32_t const sequence,
    boost::asio::yield_context yield
) const
{
    std::vector<Blob> results;
    results.resize(keys.size());
    std::vector<ripple::uint256> misses;
    for (size_t i = 0; i < keys.size(); ++i) {
        auto obj = cache_.get(keys[i], sequence);
        if (obj) {
            results[i] = *obj;
        } else {
            misses.push_back(keys[i]);
        }
    }
    LOG(gLog.trace()) << "Cache hits = " << keys.size() - misses.size() << " - cache misses = " << misses.size();

    if (!misses.empty()) {
        auto objs = doFetchLedgerObjects(misses, sequence, yield);
        for (size_t i = 0, j = 0; i < results.size(); ++i) {
            if (results[i].empty()) {
                results[i] = objs[j];
                ++j;
            }
        }
    }

    return results;
}
// Fetches the successor to key/index
std::optional<ripple::uint256>
BackendInterface::fetchSuccessorKey(
    ripple::uint256 key,
    std::uint32_t const ledgerSequence,
    boost::asio::yield_context yield
) const
{
    auto succ = cache_.getSuccessor(key, ledgerSequence);
    if (succ) {
        LOG(gLog.trace()) << "Cache hit - " << ripple::strHex(key);
    } else {
        LOG(gLog.trace()) << "Cache miss - " << ripple::strHex(key);
    }
    return succ ? succ->key : doFetchSuccessorKey(key, ledgerSequence, yield);
}

std::optional<LedgerObject>
BackendInterface::fetchSuccessorObject(
    ripple::uint256 key,
    std::uint32_t const ledgerSequence,
    boost::asio::yield_context yield
) const
{
    auto succ = fetchSuccessorKey(key, ledgerSequence, yield);
    if (succ) {
        auto obj = fetchLedgerObject(*succ, ledgerSequence, yield);
        if (!obj)
            return {{*succ, {}}};

        return {{*succ, *obj}};
    }
    return {};
}

BookOffersPage
BackendInterface::fetchBookOffers(
    ripple::uint256 const& book,
    std::uint32_t const ledgerSequence,
    std::uint32_t const limit,
    boost::asio::yield_context yield
) const
{
    // TODO try to speed this up. This can take a few seconds. The goal is
    // to get it down to a few hundred milliseconds.
    BookOffersPage page;
    ripple::uint256 const bookEnd = ripple::getQualityNext(book);
    ripple::uint256 uTipIndex = book;
    std::vector<ripple::uint256> keys;
    auto getMillis = [](auto diff) { return std::chrono::duration_cast<std::chrono::milliseconds>(diff).count(); };
    auto begin = std::chrono::system_clock::now();
    std::uint32_t numSucc = 0;
    std::uint32_t numPages = 0;
    long succMillis = 0;
    long pageMillis = 0;
    while (keys.size() < limit) {
        auto mid1 = std::chrono::system_clock::now();
        auto offerDir = fetchSuccessorObject(uTipIndex, ledgerSequence, yield);
        auto mid2 = std::chrono::system_clock::now();
        numSucc++;
        succMillis += getMillis(mid2 - mid1);
        if (!offerDir || offerDir->key >= bookEnd) {
            LOG(gLog.trace()) << "offerDir.has_value() " << offerDir.has_value() << " breaking";
            break;
        }
        uTipIndex = offerDir->key;
        while (keys.size() < limit) {
            ++numPages;
            ripple::STLedgerEntry const sle{
                ripple::SerialIter{offerDir->blob.data(), offerDir->blob.size()}, offerDir->key
            };
            auto indexes = sle.getFieldV256(ripple::sfIndexes);
            keys.insert(keys.end(), indexes.begin(), indexes.end());
            auto next = sle.getFieldU64(ripple::sfIndexNext);
            if (next == 0u) {
                LOG(gLog.trace()) << "Next is empty. breaking";
                break;
            }
            auto nextKey = ripple::keylet::page(uTipIndex, next);
            auto nextDir = fetchLedgerObject(nextKey.key, ledgerSequence, yield);
            ASSERT(nextDir.has_value(), "Next dir must exist");
            offerDir->blob = *nextDir;
            offerDir->key = nextKey.key;
        }
        auto mid3 = std::chrono::system_clock::now();
        pageMillis += getMillis(mid3 - mid2);
    }
    auto mid = std::chrono::system_clock::now();
    auto objs = fetchLedgerObjects(keys, ledgerSequence, yield);
    for (size_t i = 0; i < keys.size() && i < limit; ++i) {
        LOG(gLog.trace()) << "Key = " << ripple::strHex(keys[i]) << " blob = " << ripple::strHex(objs[i])
                          << " ledgerSequence = " << ledgerSequence;
        ASSERT(!objs[i].empty(), "Ledger object can't be empty");
        page.offers.push_back({keys[i], objs[i]});
    }
    auto end = std::chrono::system_clock::now();
    LOG(gLog.debug()) << "Fetching " << std::to_string(keys.size()) << " offers took "
                      << std::to_string(getMillis(mid - begin)) << " milliseconds. Fetching next dir took "
                      << std::to_string(succMillis) << " milliseonds. Fetched next dir " << std::to_string(numSucc)
                      << " times"
                      << " Fetching next page of dir took " << std::to_string(pageMillis) << " milliseconds"
                      << ". num pages = " << std::to_string(numPages) << ". Fetching all objects took "
                      << std::to_string(getMillis(end - mid))
                      << " milliseconds. total time = " << std::to_string(getMillis(end - begin)) << " milliseconds"
                      << " book = " << ripple::strHex(book);

    return page;
}

std::optional<LedgerRange>
BackendInterface::hardFetchLedgerRange() const
{
    return synchronous([this](auto yield) { return hardFetchLedgerRange(yield); });
}

std::optional<LedgerRange>
BackendInterface::fetchLedgerRange() const
{
    std::shared_lock const lck(rngMtx_);
    return range;
}

void
BackendInterface::updateRange(uint32_t newMax)
{
    std::scoped_lock const lck(rngMtx_);

    ASSERT(
        !range || newMax >= range->maxSequence,
        "Range shouldn't exist yet or newMax should be greater. newMax = {}, range->maxSequence = {}",
        newMax,
        range->maxSequence
    );

    if (!range) {
        range = {newMax, newMax};
    } else {
        range->maxSequence = newMax;
    }
}

void
<<<<<<< HEAD
BackendInterface::setRange(uint32_t min, uint32_t max)
{
    std::scoped_lock const lck(rngMtx_);
=======
BackendInterface::setRange(uint32_t min, uint32_t max, bool force)
{
    std::scoped_lock const lck(rngMtx_);

    if (!force) {
        ASSERT(min <= max, "Range min must be less than or equal to max");
        ASSERT(not range.has_value(), "Range was already set");
    }

>>>>>>> d077093a
    range = {min, max};
}

LedgerPage
BackendInterface::fetchLedgerPage(
    std::optional<ripple::uint256> const& cursor,
    std::uint32_t const ledgerSequence,
    std::uint32_t const limit,
    bool outOfOrder,
    boost::asio::yield_context yield
) const
{
    LedgerPage page;

    std::vector<ripple::uint256> keys;
    bool reachedEnd = false;
    while (keys.size() < limit && !reachedEnd) {
        ripple::uint256 const& curCursor = !keys.empty() ? keys.back() : (cursor ? *cursor : firstKey);
        std::uint32_t const seq = outOfOrder ? range->maxSequence : ledgerSequence;
        auto succ = fetchSuccessorKey(curCursor, seq, yield);
        if (!succ) {
            reachedEnd = true;
        } else {
            keys.push_back(*succ);
        }
    }

    auto objects = fetchLedgerObjects(keys, ledgerSequence, yield);
    for (size_t i = 0; i < objects.size(); ++i) {
        if (!objects[i].empty()) {
            page.objects.push_back({keys[i], std::move(objects[i])});
        } else if (!outOfOrder) {
            LOG(gLog.error()) << "Deleted or non-existent object in successor table. key = " << ripple::strHex(keys[i])
                              << " - seq = " << ledgerSequence;
            std::stringstream msg;
            for (size_t j = 0; j < objects.size(); ++j) {
                msg << " - " << ripple::strHex(keys[j]);
            }
            LOG(gLog.error()) << msg.str();
        }
    }
    if (!keys.empty() && !reachedEnd)
        page.cursor = keys.back();

    return page;
}

std::optional<ripple::Fees>
BackendInterface::fetchFees(std::uint32_t const seq, boost::asio::yield_context yield) const
{
    ripple::Fees fees;

    auto key = ripple::keylet::fees().key;
    auto bytes = fetchLedgerObject(key, seq, yield);

    if (!bytes) {
        LOG(gLog.error()) << "Could not find fees";
        return {};
    }

    ripple::SerialIter it(bytes->data(), bytes->size());
    ripple::SLE const sle{it, key};

    if (sle.getFieldIndex(ripple::sfBaseFee) != -1)
        fees.base = sle.getFieldU64(ripple::sfBaseFee);

    if (sle.getFieldIndex(ripple::sfReserveBase) != -1)
        fees.reserve = sle.getFieldU32(ripple::sfReserveBase);

    if (sle.getFieldIndex(ripple::sfReserveIncrement) != -1)
        fees.increment = sle.getFieldU32(ripple::sfReserveIncrement);

    return fees;
}

}  // namespace data<|MERGE_RESOLUTION|>--- conflicted
+++ resolved
@@ -271,11 +271,6 @@
 }
 
 void
-<<<<<<< HEAD
-BackendInterface::setRange(uint32_t min, uint32_t max)
-{
-    std::scoped_lock const lck(rngMtx_);
-=======
 BackendInterface::setRange(uint32_t min, uint32_t max, bool force)
 {
     std::scoped_lock const lck(rngMtx_);
@@ -285,7 +280,6 @@
         ASSERT(not range.has_value(), "Range was already set");
     }
 
->>>>>>> d077093a
     range = {min, max};
 }
 
