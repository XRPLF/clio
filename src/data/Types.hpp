//------------------------------------------------------------------------------
/*
    This file is part of clio: https://github.com/XRPLF/clio
    Copyright (c) 2022, the clio developers.

    Permission to use, copy, modify, and distribute this software for any
    purpose with or without fee is hereby granted, provided that the above
    copyright notice and this permission notice appear in all copies.

    THE  SOFTWARE IS PROVIDED "AS IS" AND THE AUTHOR DISCLAIMS ALL WARRANTIES
    WITH  REGARD  TO  THIS  SOFTWARE  INCLUDING  ALL  IMPLIED  WARRANTIES  OF
    MERCHANTABILITY  AND  FITNESS. IN NO EVENT SHALL THE AUTHOR BE LIABLE FOR
    ANY  SPECIAL,  DIRECT,  INDIRECT, OR CONSEQUENTIAL DAMAGES OR ANY DAMAGES
    WHATSOEVER  RESULTING  FROM  LOSS  OF USE, DATA OR PROFITS, WHETHER IN AN
    ACTION  OF  CONTRACT, NEGLIGENCE OR OTHER TORTIOUS ACTION, ARISING OUT OF
    OR IN CONNECTION WITH THE USE OR PERFORMANCE OF THIS SOFTWARE.
*/
//==============================================================================

#pragma once

#include <ripple/basics/base_uint.h>
#include <ripple/protocol/AccountID.h>

#include <cstdint>
#include <optional>
#include <string_view>
#include <tuple>
#include <utility>
#include <vector>

namespace data {

using Blob = std::vector<unsigned char>;

/**
 * @brief Represents an object in the ledger.
 */
struct LedgerObject {
    ripple::uint256 key;
    Blob blob;

    bool
    operator==(LedgerObject const& other) const = default;
};

/**
 * @brief Represents a page of LedgerObjects.
 */
struct LedgerPage {
    std::vector<LedgerObject> objects;
    std::optional<ripple::uint256> cursor;
};

/**
 * @brief Represents a page of book offer objects.
 */
struct BookOffersPage {
    std::vector<LedgerObject> offers;
    std::optional<ripple::uint256> cursor;
};

/**
 * @brief Represents a transaction and its metadata bundled together.
 */
struct TransactionAndMetadata {
    Blob transaction;
    Blob metadata;
    std::uint32_t ledgerSequence = 0;
    std::uint32_t date = 0;

    TransactionAndMetadata() = default;

    /**
     * @brief Construct a new Transaction And Metadata object
     *
     * @param transaction The transaction
     * @param metadata The metadata
     * @param ledgerSequence The ledger sequence
     * @param date The date
     */
    TransactionAndMetadata(Blob transaction, Blob metadata, std::uint32_t ledgerSequence, std::uint32_t date)
        : transaction{std::move(transaction)}, metadata{std::move(metadata)}, ledgerSequence{ledgerSequence}, date{date}
    {
    }

    /**
     * @brief Construct a new Transaction And Metadata object
     *
     * @param data The data to construct from
     */
    TransactionAndMetadata(std::tuple<Blob, Blob, std::uint32_t, std::uint32_t> data)
        : transaction{std::get<0>(data)}
        , metadata{std::get<1>(data)}
        , ledgerSequence{std::get<2>(data)}
        , date{std::get<3>(data)}
    {
    }

    /**
     * @brief Check if the transaction and metadata are the same as another
     *
     * @param other The other transaction and metadata
     * @return true if they are the same; false otherwise
     */
    bool
    operator==(TransactionAndMetadata const& other) const
    {
        return transaction == other.transaction && metadata == other.metadata &&
            ledgerSequence == other.ledgerSequence && date == other.date;
    }
};

/**
 * @brief Represents a cursor into the transactions table.
 */
struct TransactionsCursor {
    std::uint32_t ledgerSequence = 0;
    std::uint32_t transactionIndex = 0;

    TransactionsCursor() = default;

    /**
     * @brief Construct a new Transactions Cursor object
     *
     * @param ledgerSequence The ledger sequence
     * @param transactionIndex The transaction index
     */
    TransactionsCursor(std::uint32_t ledgerSequence, std::uint32_t transactionIndex)
        : ledgerSequence{ledgerSequence}, transactionIndex{transactionIndex}
    {
    }

    /**
     * @brief Construct a new Transactions Cursor object
     *
     * @param data The data to construct from
     */
    TransactionsCursor(std::tuple<std::uint32_t, std::uint32_t> data)
        : ledgerSequence{std::get<0>(data)}, transactionIndex{std::get<1>(data)}
    {
    }

    bool
    operator==(TransactionsCursor const& other) const = default;

    /**
     * @brief Convert the cursor to a tuple of seq and index
     *
     * @return The cursor as a tuple
     */
    [[nodiscard]] std::tuple<std::uint32_t, std::uint32_t>
    asTuple() const
    {
        return std::make_tuple(ledgerSequence, transactionIndex);
    }
};

/**
 * @brief Represests a bundle of transactions with metadata and a cursor to the next page.
 */
struct TransactionsAndCursor {
    std::vector<TransactionAndMetadata> txns;
    std::optional<TransactionsCursor> cursor;
};

/**
 * @brief Represents a NFToken.
 */
struct NFT {
    ripple::uint256 tokenID;
    std::uint32_t ledgerSequence{};
    ripple::AccountID owner;
    Blob uri;
    bool isBurned{};

    NFT() = default;

    /**
     * @brief Construct a new NFT object
     *
     * @param tokenID The token ID
     * @param ledgerSequence The ledger sequence
     * @param owner The owner
     * @param uri The URI
     * @param isBurned Whether the token is burned
     */
    NFT(ripple::uint256 const& tokenID,
        std::uint32_t ledgerSequence,
        ripple::AccountID const& owner,
        Blob uri,
        bool isBurned)
        : tokenID{tokenID}, ledgerSequence{ledgerSequence}, owner{owner}, uri{std::move(uri)}, isBurned{isBurned}
    {
    }

    /**
     * @brief Construct a new NFT object
     *
     * @param tokenID The token ID
     * @param ledgerSequence The ledger sequence
     * @param owner The owner
     * @param isBurned Whether the token is burned
     */
    NFT(ripple::uint256 const& tokenID, std::uint32_t ledgerSequence, ripple::AccountID const& owner, bool isBurned)
        : NFT(tokenID, ledgerSequence, owner, {}, isBurned)
    {
    }

    /**
     * @brief Check if the NFT is the same as another
     *
     * Clearly two tokens are the same if they have the same ID, but this struct stores the state of a given
     * token at a given ledger sequence, so we also need to compare with ledgerSequence.
     *
     * @param other The other NFT
     * @return true if they are the same; false otherwise
     */
    bool
    operator==(NFT const& other) const
    {
        return tokenID == other.tokenID && ledgerSequence == other.ledgerSequence;
    }
};

/**
<<<<<<< HEAD
 * @brief Represents an array of NFTs
=======
 * @brief Represents a bundle of NFTs with a cursor to the next page
>>>>>>> 51150d84
 */
struct NFTsAndCursor {
    std::vector<NFT> nfts;
    std::optional<ripple::uint256> cursor;
};

/**
 * @brief Represents an array of MPTokens
 */
struct MPTHoldersAndCursor {
    std::vector<Blob> mptokens;
    std::optional<ripple::AccountID> cursor;
};

/**
 * @brief Stores a range of sequences as a min and max pair.
 */
struct LedgerRange {
    std::uint32_t minSequence = 0;
    std::uint32_t maxSequence = 0;
};

constexpr ripple::uint256 firstKey{"0000000000000000000000000000000000000000000000000000000000000000"};
constexpr ripple::uint256 lastKey{"FFFFFFFFFFFFFFFFFFFFFFFFFFFFFFFFFFFFFFFFFFFFFFFFFFFFFFFFFFFFFFFF"};
constexpr ripple::uint256 hi192{"0000000000000000000000000000000000000000000000001111111111111111"};

}  // namespace data<|MERGE_RESOLUTION|>--- conflicted
+++ resolved
@@ -224,11 +224,7 @@
 };
 
 /**
-<<<<<<< HEAD
- * @brief Represents an array of NFTs
-=======
  * @brief Represents a bundle of NFTs with a cursor to the next page
->>>>>>> 51150d84
  */
 struct NFTsAndCursor {
     std::vector<NFT> nfts;
