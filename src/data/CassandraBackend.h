//------------------------------------------------------------------------------
/*
    This file is part of clio: https://github.com/XRPLF/clio
    Copyright (c) 2023, the clio developers.

    Permission to use, copy, modify, and distribute this software for any
    purpose with or without fee is hereby granted, provided that the above
    copyright notice and this permission notice appear in all copies.

    THE  SOFTWARE IS PROVIDED "AS IS" AND THE AUTHOR DISCLAIMS ALL WARRANTIES
    WITH  REGARD  TO  THIS  SOFTWARE  INCLUDING  ALL  IMPLIED  WARRANTIES  OF
    MERCHANTABILITY  AND  FITNESS. IN NO EVENT SHALL THE AUTHOR BE LIABLE FOR
    ANY  SPECIAL,  DIRECT,  INDIRECT, OR CONSEQUENTIAL DAMAGES OR ANY DAMAGES
    WHATSOEVER  RESULTING  FROM  LOSS  OF USE, DATA OR PROFITS, WHETHER IN AN
    ACTION  OF  CONTRACT, NEGLIGENCE OR OTHER TORTIOUS ACTION, ARISING OUT OF
    OR IN CONNECTION WITH THE USE OR PERFORMANCE OF THIS SOFTWARE.
*/
//==============================================================================

#pragma once

#include <data/BackendInterface.h>
#include <data/cassandra/Concepts.h>
#include <data/cassandra/Handle.h>
#include <data/cassandra/Schema.h>
#include <data/cassandra/SettingsProvider.h>
#include <data/cassandra/impl/ExecutionStrategy.h>
#include <util/LedgerUtils.h>
#include <util/Profiler.h>
#include <util/log/Logger.h>

#include <ripple/protocol/LedgerHeader.h>
#include <ripple/protocol/nft.h>
#include <boost/asio/spawn.hpp>

namespace data::cassandra {

/**
 * @brief Implements @ref BackendInterface for Cassandra/ScyllaDB.
 *
 * Note: This is a safer and more correct rewrite of the original implementation of the backend.
 *
 * @tparam SettingsProviderType The settings provider type to use
 * @tparam ExecutionStrategyType The execution strategy type to use
 */
template <SomeSettingsProvider SettingsProviderType, SomeExecutionStrategy ExecutionStrategyType>
class BasicCassandraBackend : public BackendInterface {
    util::Logger log_{"Backend"};

    SettingsProviderType settingsProvider_;
    Schema<SettingsProviderType> schema_;
    Handle handle_;

    // have to be mutable because BackendInterface constness :(
    mutable ExecutionStrategyType executor_;

    std::atomic_uint32_t ledgerSequence_ = 0u;

public:
    /**
     * @brief Create a new cassandra/scylla backend instance.
     *
     * @param settingsProvider The settings provider to use
     * @param readOnly Whether the database should be in readonly mode
     */
    BasicCassandraBackend(SettingsProviderType settingsProvider, bool readOnly)
        : settingsProvider_{std::move(settingsProvider)}
        , schema_{settingsProvider_}
        , handle_{settingsProvider_.getSettings()}
        , executor_{settingsProvider_.getSettings(), handle_}
    {
        if (auto const res = handle_.connect(); not res)
            throw std::runtime_error("Could not connect to Cassandra: " + res.error());

        if (not readOnly) {
            if (auto const res = handle_.execute(schema_.createKeyspace); not res) {
<<<<<<< HEAD
                // on datastax, creation of keyspaces can be configured to only be done thru the admin interface.
                // this does not mean that the keyspace does not already exist tho.
=======
                // on datastax, creation of keyspaces can be configured to only be done thru the admin
                // interface. this does not mean that the keyspace does not already exist tho.
>>>>>>> e0621219
                if (res.error().code() != CASS_ERROR_SERVER_UNAUTHORIZED)
                    throw std::runtime_error("Could not create keyspace: " + res.error());
            }

            if (auto const res = handle_.executeEach(schema_.createSchema); not res)
                throw std::runtime_error("Could not create schema: " + res.error());
        }

        try {
            schema_.prepareStatements(handle_);
        } catch (std::runtime_error const& ex) {
            LOG(log_.error()) << "Failed to prepare the statements: " << ex.what() << "; readOnly: " << readOnly;
            throw;
        }

        LOG(log_.info()) << "Created (revamped) CassandraBackend";
    }

    TransactionsAndCursor
    fetchAccountTransactions(
        ripple::AccountID const& account,
        std::uint32_t const limit,
        bool forward,
        std::optional<TransactionsCursor> const& cursorIn,
        boost::asio::yield_context yield
    ) const override
    {
        auto rng = fetchLedgerRange();
        if (!rng)
            return {{}, {}};

        Statement const statement = [this, forward, &account]() {
            if (forward)
                return schema_->selectAccountTxForward.bind(account);

            return schema_->selectAccountTx.bind(account);
        }();

        auto cursor = cursorIn;
        if (cursor) {
            statement.bindAt(1, cursor->asTuple());
            LOG(log_.debug()) << "account = " << ripple::strHex(account) << " tuple = " << cursor->ledgerSequence
                              << cursor->transactionIndex;
        } else {
            auto const seq = forward ? rng->minSequence : rng->maxSequence;
            auto const placeHolder = forward ? 0u : std::numeric_limits<std::uint32_t>::max();

            statement.bindAt(1, std::make_tuple(placeHolder, placeHolder));
            LOG(log_.debug()) << "account = " << ripple::strHex(account) << " idx = " << seq
                              << " tuple = " << placeHolder;
        }

        // FIXME: Limit is a hack to support uint32_t properly for the time
        // being. Should be removed later and schema updated to use proper
        // types.
        statement.bindAt(2, Limit{limit});
        auto const res = executor_.read(yield, statement);
        auto const& results = res.value();
        if (not results.hasRows()) {
            LOG(log_.debug()) << "No rows returned";
            return {};
        }

        std::vector<ripple::uint256> hashes = {};
        auto numRows = results.numRows();
        LOG(log_.info()) << "num_rows = " << numRows;

        for (auto [hash, data] : extract<ripple::uint256, std::tuple<uint32_t, uint32_t>>(results)) {
            hashes.push_back(hash);
            if (--numRows == 0) {
                LOG(log_.debug()) << "Setting cursor";
                cursor = data;

                // forward queries by ledger/tx sequence `>=`
                // so we have to advance the index by one
                if (forward)
                    ++cursor->transactionIndex;
            }
        }

        auto const txns = fetchTransactions(hashes, yield);
        LOG(log_.debug()) << "Txns = " << txns.size();

        if (txns.size() == limit) {
            LOG(log_.debug()) << "Returning cursor";
            return {txns, cursor};
        }

        return {txns, {}};
    }

    bool
    doFinishWrites() override
    {
        // wait for other threads to finish their writes
        executor_.sync();

        if (!range) {
            executor_.writeSync(schema_->updateLedgerRange, ledgerSequence_, false, ledgerSequence_);
        }

        if (not executeSyncUpdate(schema_->updateLedgerRange.bind(ledgerSequence_, true, ledgerSequence_ - 1))) {
            LOG(log_.warn()) << "Update failed for ledger " << ledgerSequence_;
            return false;
        }

        LOG(log_.info()) << "Committed ledger " << ledgerSequence_;
        return true;
    }

    void
    writeLedger(ripple::LedgerHeader const& ledgerInfo, std::string&& blob) override
    {
        executor_.write(schema_->insertLedgerHeader, ledgerInfo.seq, std::move(blob));

        executor_.write(schema_->insertLedgerHash, ledgerInfo.hash, ledgerInfo.seq);

        ledgerSequence_ = ledgerInfo.seq;
    }

    std::optional<std::uint32_t>
    fetchLatestLedgerSequence(boost::asio::yield_context yield) const override
    {
        if (auto const res = executor_.read(yield, schema_->selectLatestLedger); res) {
            if (auto const& result = res.value(); result) {
                if (auto const maybeValue = result.template get<uint32_t>(); maybeValue)
                    return maybeValue;

                LOG(log_.error()) << "Could not fetch latest ledger - no rows";
                return std::nullopt;
            }

            LOG(log_.error()) << "Could not fetch latest ledger - no result";
        } else {
            LOG(log_.error()) << "Could not fetch latest ledger: " << res.error();
        }

        return std::nullopt;
    }

    std::optional<ripple::LedgerHeader>
    fetchLedgerBySequence(std::uint32_t const sequence, boost::asio::yield_context yield) const override
    {
        auto const res = executor_.read(yield, schema_->selectLedgerBySeq, sequence);
        if (res) {
            if (auto const& result = res.value(); result) {
                if (auto const maybeValue = result.template get<std::vector<unsigned char>>(); maybeValue) {
                    return util::deserializeHeader(ripple::makeSlice(*maybeValue));
                }

                LOG(log_.error()) << "Could not fetch ledger by sequence - no rows";
                return std::nullopt;
            }

            LOG(log_.error()) << "Could not fetch ledger by sequence - no result";
        } else {
            LOG(log_.error()) << "Could not fetch ledger by sequence: " << res.error();
        }

        return std::nullopt;
    }

    std::optional<ripple::LedgerHeader>
    fetchLedgerByHash(ripple::uint256 const& hash, boost::asio::yield_context yield) const override
    {
        if (auto const res = executor_.read(yield, schema_->selectLedgerByHash, hash); res) {
            if (auto const& result = res.value(); result) {
                if (auto const maybeValue = result.template get<uint32_t>(); maybeValue)
                    return fetchLedgerBySequence(*maybeValue, yield);

                LOG(log_.error()) << "Could not fetch ledger by hash - no rows";
                return std::nullopt;
            }

            LOG(log_.error()) << "Could not fetch ledger by hash - no result";
        } else {
            LOG(log_.error()) << "Could not fetch ledger by hash: " << res.error();
        }

        return std::nullopt;
    }

    std::optional<LedgerRange>
    hardFetchLedgerRange(boost::asio::yield_context yield) const override
    {
        auto const res = executor_.read(yield, schema_->selectLedgerRange);
        if (res) {
            auto const& results = res.value();
            if (not results.hasRows()) {
                LOG(log_.debug()) << "Could not fetch ledger range - no rows";
                return std::nullopt;
            }

            // TODO: this is probably a good place to use user type in
            // cassandra instead of having two rows with bool flag. or maybe at
            // least use tuple<int, int>?
            LedgerRange range;
            std::size_t idx = 0;
            for (auto [seq] : extract<uint32_t>(results)) {
                if (idx == 0) {
                    range.maxSequence = range.minSequence = seq;
                } else if (idx == 1) {
                    range.maxSequence = seq;
                }

                ++idx;
            }

            if (range.minSequence > range.maxSequence)
                std::swap(range.minSequence, range.maxSequence);

            LOG(log_.debug()) << "After hardFetchLedgerRange range is " << range.minSequence << ":"
                              << range.maxSequence;
            return range;
        }
        LOG(log_.error()) << "Could not fetch ledger range: " << res.error();

        return std::nullopt;
    }

    std::vector<TransactionAndMetadata>
    fetchAllTransactionsInLedger(std::uint32_t const ledgerSequence, boost::asio::yield_context yield) const override
    {
        auto hashes = fetchAllTransactionHashesInLedger(ledgerSequence, yield);
        return fetchTransactions(hashes, yield);
    }

    std::vector<ripple::uint256>
    fetchAllTransactionHashesInLedger(std::uint32_t const ledgerSequence, boost::asio::yield_context yield)
        const override
    {
        auto start = std::chrono::system_clock::now();
        auto const res = executor_.read(yield, schema_->selectAllTransactionHashesInLedger, ledgerSequence);

        if (not res) {
            LOG(log_.error()) << "Could not fetch all transaction hashes: " << res.error();
            return {};
        }

        auto const& result = res.value();
        if (not result.hasRows()) {
            LOG(log_.error()) << "Could not fetch all transaction hashes - no rows; ledger = "
                              << std::to_string(ledgerSequence);
            return {};
        }

        std::vector<ripple::uint256> hashes;
        for (auto [hash] : extract<ripple::uint256>(result))
            hashes.push_back(std::move(hash));

        auto end = std::chrono::system_clock::now();
        LOG(log_.debug()) << "Fetched " << hashes.size() << " transaction hashes from Cassandra in "
                          << std::chrono::duration_cast<std::chrono::milliseconds>(end - start).count()
                          << " milliseconds";

        return hashes;
    }

    std::optional<NFT>
    fetchNFT(ripple::uint256 const& tokenID, std::uint32_t const ledgerSequence, boost::asio::yield_context yield)
        const override
    {
        auto const res = executor_.read(yield, schema_->selectNFT, tokenID, ledgerSequence);
        if (not res)
            return std::nullopt;

        if (auto const maybeRow = res->template get<uint32_t, ripple::AccountID, bool>(); maybeRow) {
            auto [seq, owner, isBurned] = *maybeRow;
            auto result = std::make_optional<NFT>(tokenID, seq, owner, isBurned);

            // now fetch URI. Usually we will have the URI even for burned NFTs,
            // but if the first ledger on this clio included NFTokenBurn
            // transactions we will not have the URIs for any of those tokens.
            // In any other case not having the URI indicates something went
            // wrong with our data.
            //
            // TODO - in the future would be great for any handlers that use
            // this could inject a warning in this case (the case of not having
            // a URI because it was burned in the first ledger) to indicate that
            // even though we are returning a blank URI, the NFT might have had
            // one.
            auto uriRes = executor_.read(yield, schema_->selectNFTURI, tokenID, ledgerSequence);
            if (uriRes) {
                if (auto const maybeUri = uriRes->template get<ripple::Blob>(); maybeUri)
                    result->uri = *maybeUri;
            }

            return result;
        }

        LOG(log_.error()) << "Could not fetch NFT - no rows";
        return std::nullopt;
    }

    TransactionsAndCursor
    fetchNFTTransactions(
        ripple::uint256 const& tokenID,
        std::uint32_t const limit,
        bool const forward,
        std::optional<TransactionsCursor> const& cursorIn,
        boost::asio::yield_context yield
    ) const override
    {
        auto rng = fetchLedgerRange();
        if (!rng)
            return {{}, {}};

        Statement const statement = [this, forward, &tokenID]() {
            if (forward)
                return schema_->selectNFTTxForward.bind(tokenID);

            return schema_->selectNFTTx.bind(tokenID);
        }();

        auto cursor = cursorIn;
        if (cursor) {
            statement.bindAt(1, cursor->asTuple());
            LOG(log_.debug()) << "token_id = " << ripple::strHex(tokenID) << " tuple = " << cursor->ledgerSequence
                              << cursor->transactionIndex;
        } else {
            auto const seq = forward ? rng->minSequence : rng->maxSequence;
            auto const placeHolder = forward ? 0 : std::numeric_limits<std::uint32_t>::max();

            statement.bindAt(1, std::make_tuple(placeHolder, placeHolder));
            LOG(log_.debug()) << "token_id = " << ripple::strHex(tokenID) << " idx = " << seq
                              << " tuple = " << placeHolder;
        }

        statement.bindAt(2, Limit{limit});

        auto const res = executor_.read(yield, statement);
        auto const& results = res.value();
        if (not results.hasRows()) {
            LOG(log_.debug()) << "No rows returned";
            return {};
        }

        std::vector<ripple::uint256> hashes = {};
        auto numRows = results.numRows();
        LOG(log_.info()) << "num_rows = " << numRows;

        for (auto [hash, data] : extract<ripple::uint256, std::tuple<uint32_t, uint32_t>>(results)) {
            hashes.push_back(hash);
            if (--numRows == 0) {
                LOG(log_.debug()) << "Setting cursor";
                cursor = data;

                // forward queries by ledger/tx sequence `>=`
                // so we have to advance the index by one
                if (forward)
                    ++cursor->transactionIndex;
            }
        }

        auto const txns = fetchTransactions(hashes, yield);
        LOG(log_.debug()) << "NFT Txns = " << txns.size();

        if (txns.size() == limit) {
            LOG(log_.debug()) << "Returning cursor";
            return {txns, cursor};
        }

        return {txns, {}};
    }

    std::optional<Blob>
    doFetchLedgerObject(ripple::uint256 const& key, std::uint32_t const sequence, boost::asio::yield_context yield)
        const override
    {
        LOG(log_.debug()) << "Fetching ledger object for seq " << sequence << ", key = " << ripple::to_string(key);
        if (auto const res = executor_.read(yield, schema_->selectObject, key, sequence); res) {
            if (auto const result = res->template get<Blob>(); result) {
                if (result->size())
                    return *result;
            } else {
                LOG(log_.debug()) << "Could not fetch ledger object - no rows";
            }
        } else {
            LOG(log_.error()) << "Could not fetch ledger object: " << res.error();
        }

        return std::nullopt;
    }

    std::optional<TransactionAndMetadata>
    fetchTransaction(ripple::uint256 const& hash, boost::asio::yield_context yield) const override
    {
        if (auto const res = executor_.read(yield, schema_->selectTransaction, hash); res) {
            if (auto const maybeValue = res->template get<Blob, Blob, uint32_t, uint32_t>(); maybeValue) {
                auto [transaction, meta, seq, date] = *maybeValue;
                return std::make_optional<TransactionAndMetadata>(transaction, meta, seq, date);
            }

            LOG(log_.debug()) << "Could not fetch transaction - no rows";
        } else {
            LOG(log_.error()) << "Could not fetch transaction: " << res.error();
        }

        return std::nullopt;
    }

    std::optional<ripple::uint256>
    doFetchSuccessorKey(ripple::uint256 key, std::uint32_t const ledgerSequence, boost::asio::yield_context yield)
        const override
    {
        if (auto const res = executor_.read(yield, schema_->selectSuccessor, key, ledgerSequence); res) {
            if (auto const result = res->template get<ripple::uint256>(); result) {
                if (*result == lastKey)
                    return std::nullopt;
                return *result;
            }

            LOG(log_.debug()) << "Could not fetch successor - no rows";
        } else {
            LOG(log_.error()) << "Could not fetch successor: " << res.error();
        }

        return std::nullopt;
    }

    std::vector<TransactionAndMetadata>
    fetchTransactions(std::vector<ripple::uint256> const& hashes, boost::asio::yield_context yield) const override
    {
        if (hashes.empty())
            return {};

        auto const numHashes = hashes.size();
        std::vector<TransactionAndMetadata> results;
        results.reserve(numHashes);

        std::vector<Statement> statements;
        statements.reserve(numHashes);

        auto const timeDiff = util::timed([this, yield, &results, &hashes, &statements]() {
            // TODO: seems like a job for "hash IN (list of hashes)" instead?
            std::transform(
                std::cbegin(hashes),
                std::cend(hashes),
                std::back_inserter(statements),
                [this](auto const& hash) { return schema_->selectTransaction.bind(hash); }
            );

            auto const entries = executor_.readEach(yield, statements);
            std::transform(
                std::cbegin(entries),
                std::cend(entries),
                std::back_inserter(results),
                [](auto const& res) -> TransactionAndMetadata {
                    if (auto const maybeRow = res.template get<Blob, Blob, uint32_t, uint32_t>(); maybeRow)
                        return *maybeRow;

                    return {};
                }
            );
        });

        assert(numHashes == results.size());
        LOG(log_.debug()) << "Fetched " << numHashes << " transactions from Cassandra in " << timeDiff
                          << " milliseconds";
        return results;
    }

    std::vector<Blob>
    doFetchLedgerObjects(
        std::vector<ripple::uint256> const& keys,
        std::uint32_t const sequence,
        boost::asio::yield_context yield
    ) const override
    {
        if (keys.empty())
            return {};

        auto const numKeys = keys.size();
        LOG(log_.trace()) << "Fetching " << numKeys << " objects";

        std::vector<Blob> results;
        results.reserve(numKeys);

        std::vector<Statement> statements;
        statements.reserve(numKeys);

        // TODO: seems like a job for "key IN (list of keys)" instead?
        std::transform(
            std::cbegin(keys),
            std::cend(keys),
            std::back_inserter(statements),
            [this, &sequence](auto const& key) { return schema_->selectObject.bind(key, sequence); }
        );

        auto const entries = executor_.readEach(yield, statements);
        std::transform(
            std::cbegin(entries),
            std::cend(entries),
            std::back_inserter(results),
            [](auto const& res) -> Blob {
                if (auto const maybeValue = res.template get<Blob>(); maybeValue)
                    return *maybeValue;

                return {};
            }
        );

        LOG(log_.trace()) << "Fetched " << numKeys << " objects";
        return results;
    }

    std::vector<LedgerObject>
    fetchLedgerDiff(std::uint32_t const ledgerSequence, boost::asio::yield_context yield) const override
    {
        auto const [keys, timeDiff] = util::timed([this, &ledgerSequence, yield]() -> std::vector<ripple::uint256> {
            auto const res = executor_.read(yield, schema_->selectDiff, ledgerSequence);
            if (not res) {
                LOG(log_.error()) << "Could not fetch ledger diff: " << res.error() << "; ledger = " << ledgerSequence;
                return {};
            }

            auto const& results = res.value();
            if (not results) {
                LOG(log_.error()) << "Could not fetch ledger diff - no rows; ledger = " << ledgerSequence;
                return {};
            }

            std::vector<ripple::uint256> resultKeys;
            for (auto [key] : extract<ripple::uint256>(results))
                resultKeys.push_back(key);

            return resultKeys;
        });

        // one of the above errors must have happened
        if (keys.empty())
            return {};

        LOG(log_.debug()) << "Fetched " << keys.size() << " diff hashes from Cassandra in " << timeDiff
                          << " milliseconds";

        auto const objs = fetchLedgerObjects(keys, ledgerSequence, yield);
        std::vector<LedgerObject> results;
        results.reserve(keys.size());

        std::transform(
            std::cbegin(keys),
            std::cend(keys),
            std::cbegin(objs),
            std::back_inserter(results),
            [](auto const& key, auto const& obj) {
                return LedgerObject{key, obj};
            }
        );

        return results;
    }

    void
    doWriteLedgerObject(std::string&& key, std::uint32_t const seq, std::string&& blob) override
    {
        LOG(log_.trace()) << " Writing ledger object " << key.size() << ":" << seq << " [" << blob.size() << " bytes]";

        if (range)
            executor_.write(schema_->insertDiff, seq, key);

        executor_.write(schema_->insertObject, std::move(key), seq, std::move(blob));
    }

    void
    writeSuccessor(std::string&& key, std::uint32_t const seq, std::string&& successor) override
    {
        LOG(log_.trace()) << "Writing successor. key = " << key.size() << " bytes. "
                          << " seq = " << std::to_string(seq) << " successor = " << successor.size() << " bytes.";
        assert(key.size() != 0);
        assert(successor.size() != 0);

        executor_.write(schema_->insertSuccessor, std::move(key), seq, std::move(successor));
    }

    void
    writeAccountTransactions(std::vector<AccountTransactionsData>&& data) override
    {
        std::vector<Statement> statements;
        statements.reserve(data.size() * 10);  // assume 10 transactions avg

        for (auto& record : data) {
            std::transform(
                std::begin(record.accounts),
                std::end(record.accounts),
                std::back_inserter(statements),
                [this, &record](auto&& account) {
                    return schema_->insertAccountTx.bind(
                        std::forward<decltype(account)>(account),
                        std::make_tuple(record.ledgerSequence, record.transactionIndex),
                        record.txHash
                    );
                }
            );
        }

        executor_.write(std::move(statements));
    }

    void
    writeNFTTransactions(std::vector<NFTTransactionsData>&& data) override
    {
        std::vector<Statement> statements;
        statements.reserve(data.size());

        std::transform(std::cbegin(data), std::cend(data), std::back_inserter(statements), [this](auto const& record) {
            return schema_->insertNFTTx.bind(
                record.tokenID, std::make_tuple(record.ledgerSequence, record.transactionIndex), record.txHash
            );
        });

        executor_.write(std::move(statements));
    }

    void
    writeTransaction(
        std::string&& hash,
        std::uint32_t const seq,
        std::uint32_t const date,
        std::string&& transaction,
        std::string&& metadata
    ) override
    {
        LOG(log_.trace()) << "Writing txn to cassandra";

        executor_.write(schema_->insertLedgerTransaction, seq, hash);
        executor_.write(
            schema_->insertTransaction, std::move(hash), seq, date, std::move(transaction), std::move(metadata)
        );
    }

    void
    writeNFTs(std::vector<NFTsData>&& data) override
    {
        std::vector<Statement> statements;
        statements.reserve(data.size() * 3);

        for (NFTsData const& record : data) {
            statements.push_back(
                schema_->insertNFT.bind(record.tokenID, record.ledgerSequence, record.owner, record.isBurned)
            );

            // If `uri` is set (and it can be set to an empty uri), we know this
            // is a net-new NFT. That is, this NFT has not been seen before by
            // us _OR_ it is in the extreme edge case of a re-minted NFT ID with
            // the same NFT ID as an already-burned token. In this case, we need
            // to record the URI and link to the issuer_nf_tokens table.
            if (record.uri) {
                statements.push_back(schema_->insertIssuerNFT.bind(
                    ripple::nft::getIssuer(record.tokenID),
                    static_cast<uint32_t>(ripple::nft::getTaxon(record.tokenID)),
                    record.tokenID
                ));
                statements.push_back(
                    schema_->insertNFTURI.bind(record.tokenID, record.ledgerSequence, record.uri.value())
                );
            }
        }

        executor_.write(std::move(statements));
    }

    void
    startWrites() const override
    {
        // Note: no-op in original implementation too.
        // probably was used in PG to start a transaction or smth.
    }

    bool
    isTooBusy() const override
    {
        return executor_.isTooBusy();
    }

    boost::json::object
    stats() const override
    {
        return executor_.stats();
    }

private:
    bool
    executeSyncUpdate(Statement statement)
    {
        auto const res = executor_.writeSync(statement);
        auto maybeSuccess = res->template get<bool>();
        if (not maybeSuccess) {
            LOG(log_.error()) << "executeSyncUpdate - error getting result - no row";
            return false;
        }

        if (not maybeSuccess.value()) {
            LOG(log_.warn()) << "Update failed. Checking if DB state is what we expect";

            // error may indicate that another writer wrote something.
            // in this case let's just compare the current state of things
            // against what we were trying to write in the first place and
            // use that as the source of truth for the result.
            auto rng = hardFetchLedgerRangeNoThrow();
            return rng && rng->maxSequence == ledgerSequence_;
        }

        return true;
    }
};

using CassandraBackend = BasicCassandraBackend<SettingsProvider, detail::DefaultExecutionStrategy<>>;

}  // namespace data::cassandra<|MERGE_RESOLUTION|>--- conflicted
+++ resolved
@@ -74,13 +74,8 @@
 
         if (not readOnly) {
             if (auto const res = handle_.execute(schema_.createKeyspace); not res) {
-<<<<<<< HEAD
-                // on datastax, creation of keyspaces can be configured to only be done thru the admin interface.
-                // this does not mean that the keyspace does not already exist tho.
-=======
                 // on datastax, creation of keyspaces can be configured to only be done thru the admin
                 // interface. this does not mean that the keyspace does not already exist tho.
->>>>>>> e0621219
                 if (res.error().code() != CASS_ERROR_SERVER_UNAUTHORIZED)
                     throw std::runtime_error("Could not create keyspace: " + res.error());
             }
