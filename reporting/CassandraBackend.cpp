--- conflicted
+++ resolved
@@ -1337,19 +1337,11 @@
         if (!executeSimpleStatement(query.str()))
             continue;
 
-<<<<<<< HEAD
         query.str("");
         query
             << "CREATE TABLE IF NOT EXISTS " << tablePrefix << "transactions"
             << " ( hash blob PRIMARY KEY, ledger_sequence bigint, transaction "
                "blob, metadata blob)";
-=======
-        query = {};
-        query << "CREATE TABLE IF NOT EXISTS " << tablePrefix << "transactions"
-              << " ( hash blob PRIMARY KEY, ledger_sequence bigint, "
-                 "transaction "
-                 "blob, metadata blob)";
->>>>>>> c0612e74
         if (!executeSimpleStatement(query.str()))
             continue;
 
@@ -1395,23 +1387,19 @@
               << " LIMIT 1";
         if (!executeSimpleStatement(query.str()))
             continue;
-<<<<<<< HEAD
-        query.str("");
-=======
-        query = {};
+        query.str("");
         query << "CREATE TABLE IF NOT EXISTS " << tablePrefix << "books2"
               << " ( book blob, sequence bigint, key blob, PRIMARY KEY "
                  "((book, sequence), key)) WITH CLUSTERING ORDER BY (key "
                  "ASC)";
         if (!executeSimpleStatement(query.str()))
             continue;
-        query = {};
+        query.str("");
         query << "SELECT * FROM " << tablePrefix << "books2"
               << " LIMIT 1";
         if (!executeSimpleStatement(query.str()))
             continue;
-        query = {};
->>>>>>> c0612e74
+        query.str("");
         query << "CREATE TABLE IF NOT EXISTS " << tablePrefix << "account_tx"
               << " ( account blob, seq_idx tuple<bigint, bigint>, "
                  " hash blob, "
@@ -1477,19 +1465,11 @@
         if (!insertObject_.prepareStatement(query, session_.get()))
             continue;
 
-<<<<<<< HEAD
         query.str("");
         query
             << "INSERT INTO " << tablePrefix << "transactions"
             << " (hash, ledger_sequence, transaction, metadata) VALUES (?, ?, "
                "?, ?)";
-=======
-        query = {};
-        query << "INSERT INTO " << tablePrefix << "transactions"
-              << " (hash, ledger_sequence, transaction, metadata) VALUES "
-                 "(?, ?, "
-                 "?, ?)";
->>>>>>> c0612e74
         if (!insertTransaction_.prepareStatement(query, session_.get()))
             continue;
 
@@ -1504,32 +1484,23 @@
               << " (book, key, sequence, deleted_at) VALUES (?, ?, ?, ?)";
         if (!insertBook_.prepareStatement(query, session_.get()))
             continue;
-<<<<<<< HEAD
-        query.str("");
-=======
-        query = {};
+
+        query.str("");
         query << "INSERT INTO " << tablePrefix << "books2"
               << " (book, sequence, key) VALUES (?, ?, ?)";
         if (!insertBook2_.prepareStatement(query, session_.get()))
             continue;
-        query = {};
->>>>>>> c0612e74
+
+        query.str("");
         query << "INSERT INTO " << tablePrefix << "books"
               << " (book, key, deleted_at) VALUES (?, ?, ?)";
         if (!deleteBook_.prepareStatement(query, session_.get()))
             continue;
 
-<<<<<<< HEAD
-        query.str("");
-        query << "SELECT created FROM " << tablePrefix << "keys"
-              << " WHERE key = ? ORDER BY created desc LIMIT 1";
-        if (!getCreated_.prepareStatement(query, session_.get()))
-=======
-        query = {};
+        query.str("");
         query << "SELECT key FROM " << tablePrefix << "keys"
               << " WHERE sequence = ? AND key > ? ORDER BY key ASC LIMIT ?";
         if (!selectKeys_.prepareStatement(query, session_.get()))
->>>>>>> c0612e74
             continue;
 
         query.str("");
@@ -1561,28 +1532,16 @@
                 query, session_.get()))
             continue;
 
-<<<<<<< HEAD
-        query.str("");
-        query << "SELECT key FROM " << tablePrefix << "keys "
-              << " WHERE TOKEN(key) >= ? and created <= ?"
-              << " and deleted > ?"
-=======
-        query = {};
+        query.str("");
         query << "SELECT key FROM " << tablePrefix << "objects "
               << " WHERE TOKEN(key) >= ? and sequence <= ? "
->>>>>>> c0612e74
               << " PER PARTITION LIMIT 1 LIMIT ?"
               << " ALLOW FILTERING";
         if (!selectLedgerPageKeys_.prepareStatement(query, session_.get()))
             continue;
 
-<<<<<<< HEAD
         query.str("");
         query << "SELECT key,object FROM " << tablePrefix << "objects "
-=======
-        query = {};
-        query << "SELECT object,key FROM " << tablePrefix << "objects "
->>>>>>> c0612e74
               << " WHERE TOKEN(key) >= ? and sequence <= ? "
               << " PER PARTITION LIMIT 1 LIMIT ? ALLOW FILTERING";
 
@@ -1598,13 +1557,8 @@
               << " ALLOW FILTERING";
         if (!upperBound2_.prepareStatement(query, session_.get()))
             continue;
-<<<<<<< HEAD
 */
         query.str("");
-=======
-    */
-        query = {};
->>>>>>> c0612e74
         query << "SELECT TOKEN(key) FROM " << tablePrefix << "objects "
               << " WHERE key = ? LIMIT 1";
 
@@ -1618,7 +1572,7 @@
                  " ORDER BY key ASC LIMIT ? ALLOW FILTERING";
         if (!getBook_.prepareStatement(query, session_.get()))
             continue;
-        query = {};
+        query.str("");
         query << "SELECT key FROM " << tablePrefix << "books2 "
               << " WHERE book = ? AND sequence = ? AND "
                  " key > ? "
@@ -1677,7 +1631,7 @@
               << " is_latest IN (true, false)";
         if (!selectLedgerRange_.prepareStatement(query, session_.get()))
             continue;
-        query = {};
+        query.str("");
         query << " SELECT key,object FROM " << tablePrefix
               << "objects WHERE sequence = ?";
         if (!selectLedgerDiff_.prepareStatement(query, session_.get()))
