--- conflicted
+++ resolved
@@ -479,34 +479,6 @@
         value = cass_iterator_get_value(tupleIter);
         int64_t second;
         cass_value_get_int64(value, &second);
-        ++curGetIndex_;
-        return {first, second};
-    }
-
-    std::pair<Blob, Blob>
-    getBytesTuple()
-    {
-        cass_byte_t const* buf;
-        std::size_t bufSize;
-
-        if (!row_)
-            throw std::runtime_error(
-                "CassandraResult::getBytesTuple - no result");
-        CassValue const* tuple = cass_row_get_column(row_, curGetIndex_);
-        CassIterator* tupleIter = cass_iterator_from_tuple(tuple);
-        if (!cass_iterator_next(tupleIter))
-            throw std::runtime_error(
-                "CassandraResult::getBytesTuple - failed to iterate tuple");
-        CassValue const* value = cass_iterator_get_value(tupleIter);
-        cass_value_get_bytes(value, &buf, &bufSize);
-        Blob first{buf, buf + bufSize};
-
-        if (!cass_iterator_next(tupleIter))
-            throw std::runtime_error(
-                "CassandraResult::getBytesTuple - failed to iterate tuple");
-        value = cass_iterator_get_value(tupleIter);
-        cass_value_get_bytes(value, &buf, &bufSize);
-        Blob second{buf, buf + bufSize};
         ++curGetIndex_;
         return {first, second};
     }
@@ -1014,12 +986,8 @@
     bool
     writeKeys(
         std::unordered_set<ripple::uint256> const& keys,
-<<<<<<< HEAD
         uint32_t ledgerSequence,
         bool isAsync = false) const;
-=======
-        uint32_t ledgerSequence) const override;
->>>>>>> ae2e598a
     bool
     writeBooks(
         std::unordered_map<
@@ -1230,58 +1198,6 @@
         }
     }
 
-<<<<<<< HEAD
-=======
-    /*
-    void
-    writeDeletedKey(WriteCallbackData& data, bool isRetry) const
-    {
-        CassandraStatement statement{insertKey_};
-        statement.bindBytes(data.key);
-        statement.bindInt(data.createdSequence);
-        statement.bindInt(data.sequence);
-        executeAsyncWrite(statement, flatMapWriteKeyCallback, data, isRetry);
-    }
-
-    void
-    writeKey(WriteCallbackData& data, bool isRetry) const
-    {
-        if (data.isCreated)
-        {
-            CassandraStatement statement{insertKey_};
-            statement.bindBytes(data.key);
-            statement.bindInt(data.sequence);
-            statement.bindInt(INT64_MAX);
-
-            executeAsyncWrite(
-                statement, flatMapWriteKeyCallback, data, isRetry);
-        }
-        else if (data.isDeleted)
-        {
-            CassandraStatement statement{getCreated_};
-
-            executeAsyncWrite(
-                statement, flatMapGetCreatedCallback, data, isRetry);
-        }
-    }
-    */
-
-    void
-    writeBook(WriteCallbackData& data, bool isRetry) const
-    {
-        assert(data.isCreated or data.isDeleted);
-        assert(data.book);
-        CassandraStatement statement{
-            (data.isCreated ? insertBook_ : deleteBook_)};
-        statement.bindBytes(*data.book);
-        statement.bindBytes(data.key);
-        statement.bindInt(data.sequence);
-        if (data.isCreated)
-            statement.bindInt(INT64_MAX);
-        executeAsyncWrite(statement, flatMapWriteBookCallback, data, isRetry);
-    }
-
->>>>>>> ae2e598a
     void
     doWriteLedgerObject(
         std::string&& key,
